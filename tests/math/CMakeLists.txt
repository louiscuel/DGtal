SET(DGTAL_TESTS_SRC_MATH
<<<<<<< HEAD
       # testMeasure
       # testSignal 
       # testMPolynomial
       # testAngleLinearMinimizer
       testRationalAngle	
       )
=======
       testMeasure
       testSignal 
       testMPolynomial
       testAngleLinearMinimizer
       testBasicMathFunctions)
>>>>>>> 19d70569

FOREACH(FILE ${DGTAL_TESTS_SRC_MATH})
  add_executable(${FILE} ${FILE})
  target_link_libraries (${FILE} DGtal DGtalIO)
  add_test(${FILE} ${FILE})
ENDFOREACH(FILE)<|MERGE_RESOLUTION|>--- conflicted
+++ resolved
@@ -1,18 +1,10 @@
 SET(DGTAL_TESTS_SRC_MATH
-<<<<<<< HEAD
-       # testMeasure
-       # testSignal 
-       # testMPolynomial
-       # testAngleLinearMinimizer
-       testRationalAngle	
-       )
-=======
        testMeasure
        testSignal 
        testMPolynomial
        testAngleLinearMinimizer
        testBasicMathFunctions)
->>>>>>> 19d70569
+
 
 FOREACH(FILE ${DGTAL_TESTS_SRC_MATH})
   add_executable(${FILE} ${FILE})
