--- conflicted
+++ resolved
@@ -127,10 +127,6 @@
     }
 
   //comparison
-<<<<<<< HEAD
-  flag1 = std::equal( rtrue.begin(), rtrue.end(), aitBegin ); 
-
-=======
   if ( std::equal( rtrue.begin(), rtrue.end(), aitBegin ) == true )
     nbok++; 
   nb++; 
@@ -143,19 +139,10 @@
   nb++; 
   trace.info() << nbok << "/" << nb << std::endl;   
   
->>>>>>> 714abafd
   //random access
   ait = (aitBegin + 3);
   ait += 1;
   ait = 1 + ait; 
-<<<<<<< HEAD
-  trace.info() << "operations on random access operators" << endl; 
-  trace.info() << *(aitBegin.base()) << *aitBegin << endl; 
-  trace.info() << "+5" << std::endl; 
-  trace.info() << *(ait.base()) << *ait << endl; 
-  flag2 = (*ait == Point2(3,1)); 
-  trace.info() << flag2 << std::endl;   
-=======
   trace.info() << "random access operators (operator+)" << endl; 
   trace.info() << *(aitBegin.base()) << *aitBegin << endl; 
   trace.info() << "+5" << std::endl; 
@@ -180,7 +167,6 @@
   trace.info() << nbok << "/" << nb << std::endl;   
   
 
->>>>>>> 714abafd
   trace.endBlock();
     
   return (nb == nbok);
