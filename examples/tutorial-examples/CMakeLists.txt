--- conflicted
+++ resolved
@@ -5,13 +5,9 @@
   imageGridCurveEstimator
   shapeGridCurveEstimator
   freemanChainFromImage
-<<<<<<< HEAD
   volDTGranulo
-  )
-=======
   FMMErosion
 )
->>>>>>> 327b2565
 
 
 FOREACH(FILE ${DGTAL_TUTO_EXAMPLES_SRC})
