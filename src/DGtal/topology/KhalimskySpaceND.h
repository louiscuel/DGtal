/**
 *  This program is free software: you can redistribute it and/or modify
 *  it under the terms of the GNU Lesser General Public License as
 *  published by the Free Software Foundation, either version 3 of the
 *  License, or  (at your option) any later version.
 *
 *  This program is distributed in the hope that it will be useful,
 *  but WITHOUT ANY WARRANTY; without even the implied warranty of
 *  MERCHANTABILITY or FITNESS FOR A PARTICULAR PURPOSE.  See the
 *  GNU General Public License for more details.
 *
 *  You should have received a copy of the GNU General Public License
 *  along with this program.  If not, see <http://www.gnu.org/licenses/>.
 *
 **/

#pragma once

/**
 * @file KhalimskySpaceND.h
 * @author Jacques-Olivier Lachaud (\c jacques-olivier.lachaud@univ-savoie.fr )
 * Laboratory of Mathematics (CNRS, UMR 5807), University of Savoie, France
 *
 * @date 2011/02/08
 *
 * Header file for module KhalimskySpaceND.cpp
 *
 * This file is part of the DGtal library.
 */

#if defined(KhalimskySpaceND_RECURSES)
#error Recursive header files inclusion detected in KhalimskySpaceND.h
#else // defined(KhalimskySpaceND_RECURSES)
/** Prevents recursive inclusion of headers. */
#define KhalimskySpaceND_RECURSES

#if !defined KhalimskySpaceND_h
/** Prevents repeated inclusion of headers. */
#define KhalimskySpaceND_h

//////////////////////////////////////////////////////////////////////////////
// Inclusions
#include <iostream>
#include <set>
#include <map>
#include "DGtal/base/Common.h"
#include "DGtal/kernel/CInteger.h"
#include "DGtal/kernel/PointVector.h"
#include "DGtal/kernel/SpaceND.h"
//////////////////////////////////////////////////////////////////////////////

namespace DGtal
{

  /**
     @brief Represents an (unsigned) cell in a cellular grid space by its
     Khalimsky coordinates.
  */
  template < Dimension dim,
             typename TInteger = DGtal::int32_t >
  struct KhalimskyCell
  {

    //Integer must be a model of the concept CInteger.
    BOOST_CONCEPT_ASSERT(( CInteger<TInteger> ) );

  public:
    typedef TInteger Integer;

    typedef typename NumberTraits<Integer>::UnsignedVersion UnsignedInteger;
    typedef PointVector< dim, Integer > Point;

    Point myCoordinates;

    /**
     * Constructor.
     */
    KhalimskyCell( Integer dummy = 0 );

    /**
     * Copy constructor.
     *
     * @param other any other cell.
     */
    KhalimskyCell( const KhalimskyCell & other );

    /**
     * constructor from point.
     *
     * @param point any point.
     */
    KhalimskyCell( const Point & point );

    /**
     * Copy constructor.
     *
     * @param other any other cell.
     */
    KhalimskyCell & operator=( const KhalimskyCell & other );

    /**
       Equality operator.
       @param other any other cell.
    */
    bool operator==( const KhalimskyCell & other ) const;

    /**
       Difference operator.
       @param other any other cell.
    */
    bool operator!=( const KhalimskyCell & other ) const;

    /**
       Inferior operator. (lexicographic order).
       @param other any other cell.
    */
    bool operator<( const KhalimskyCell & other ) const;

    // --------------- CDrawableWithBoard2D realization -------------------
  public:

    /**
     * Default drawing style object.
     * @return the dyn. alloc. default style for this object.
     */
    //DrawableWithBoard2D* defaultStyle( std::string mode = "" ) const;

    /**
     * @return the style name used for drawing this object.
     */
    std::string className() const;

  };

  template < Dimension dim,
             typename TInteger >
  std::ostream &
  operator<<( std::ostream & out,
              const KhalimskyCell< dim, TInteger > & object );

  /**
     @brief Represents a signed cell in a cellular grid space by its
     Khalimsky coordinates and a boolean value.
  */
  template < Dimension dim,
             typename TInteger = DGtal::int32_t >
  struct SignedKhalimskyCell
  {
    //Integer must be a model of the concept CInteger.
    BOOST_CONCEPT_ASSERT(( CInteger<TInteger> ) );

  public:
    typedef TInteger Integer;
    typedef typename NumberTraits<Integer>::UnsignedVersion UnsignedInteger;
    typedef PointVector< dim, Integer > Point;

    Point myCoordinates;
    bool myPositive;

    /**
     * Constructor.
     */
    SignedKhalimskyCell( Integer dummy = 0 );

    /**
     * Copy constructor.
     *
     * @param other any other cell.
     */
    SignedKhalimskyCell( const SignedKhalimskyCell & other );

    /**
     * constructor from point.
     *
     * @param point any point.
     * @param positive if cell has positive sign.
     */
    SignedKhalimskyCell( const Point & point, bool positive );

    /**
     * Copy constructor.
     *
     * @param other any other cell.
     */
    SignedKhalimskyCell & operator=( const SignedKhalimskyCell & other );

    /**
       Equality operator.
       @param other any other cell.
    */
    bool operator==( const SignedKhalimskyCell & other ) const;

    /**
       Difference operator.
       @param other any other cell.
    */
    bool operator!=( const SignedKhalimskyCell & other ) const;

    /**
       Inferior operator. (lexicographic order).
       @param other any other cell.
    */
    bool operator<( const SignedKhalimskyCell & other ) const;

    // --------------- CDrawableWithBoard2D realization -------------------
  public:

    /**
     * Default drawing style object.
     * @return the dyn. alloc. default style for this object.
     */
    //DrawableWithBoard2D* defaultStyle( std::string mode = "" ) const;

    /**
     * @return the style name used for drawing this object.
     */
    std::string className() const;

  };

  template < Dimension dim,
             typename TInteger >
  std::ostream &
  operator<<( std::ostream & out,
              const SignedKhalimskyCell< dim, TInteger > & object );

  /**
<<<<<<< HEAD
     This class is useful for looping on all "interesting" coordinates of a
=======
     @brief This class is useful for looping on all "interesting" coordinates of a
>>>>>>> f80bea96
     cell. For instance, surfels in Z3 have two interesting coordinates (the
     ones spanned by the surfel).
     @code
     KSpace::Cell p;
     KnSpace::DirIterator q;
     for ( q = ks.uDirs( p ); q != 0; ++q )
     {
     KSpace::Dimension dir = *q;
     ...
     }
     @endcode
  */
  template < Dimension dim,
             typename TInteger = DGtal::int32_t >
  class CellDirectionIterator
  {
  public:
    typedef TInteger Integer;
    // Cells
    typedef KhalimskyCell< dim, Integer > Cell;
    typedef SignedKhalimskyCell< dim, Integer > SCell;

  public:
    /**
     * Constructor from cell.
     * @param cell any unsigned cell
     */
    CellDirectionIterator( Cell cell, bool open = true );

    /**
     * Constructor from signed cell.
     * @param scell any signed cell
     */
    CellDirectionIterator( SCell scell, bool open = true );

    /**
     * @return the current direction.
     */
    Dimension operator*() const;

    /**
     * Pre-increment. Go to next direction.
     */
    CellDirectionIterator & operator++();

    /**
     * Fast comparison with unsigned integer (unused
     * parameter). Comparison is 'false' at the end of the iteration.
     *
     * @return 'true' if the iterator is finished.
     */
    bool operator!=( const Integer ) const;

    /**
     * @return 'true' if the iteration is ended.
     */
    bool end() const;

    /**
     * Slow comparison with other iterator. Useful to check for end of loop.
     * @param other any direction iterator.
     */
    bool operator!=( const CellDirectionIterator & other ) const;

    /**
     * Slow comparison with other iterator.
     * @param other any direction iterator.
     */
    bool operator==( const CellDirectionIterator & other ) const;

  private:
    /** the current direction. */
    Dimension myDir;
    /** the cell. */
    Cell myCell;
    /** If 'true', returns open coordinates, otherwise returns closed
        coordinates. */
    bool myOpen;

  private:
    /** Look for next valid coordinate. */
    void find();
  };


  /////////////////////////////////////////////////////////////////////////////
  // template class KhalimskySpaceND
  /**
   * Description of template class 'KhalimskySpaceND' <p>
   *
   * \brief Aim: This class is a model of CCellularGridSpaceND. It
   * represents the cubical grid as a cell complex, whose cells are
   * defined as an array of integers. The topology of the cells is
   * defined by the parity of the coordinates (even: closed, odd:
   * open).
   *
   * The space is generally finite (except for arbitrary size
   * integers). The user should choose between a closed (default) cell
   * space or an open cell space.
   *
   * @tparam dim the dimension of the digital space.
   * @tparam TInteger the Integer class used to specify the arithmetic computations (default type = int32).
   * NB: Essentially a backport from [ImaGene](https://gforge.liris.cnrs.fr/projects/imagene).
  */
  template < Dimension dim,
             typename TInteger = DGtal::int32_t >
  class KhalimskySpaceND
  {
    //Integer must be signed to characterize a ring.
    BOOST_CONCEPT_ASSERT(( CInteger<TInteger> ) );

  public:
    ///Arithmetic ring induced by (+,-,*) and Integer numbers.
    typedef TInteger Integer;

    ///Type used to represent sizes in the digital space.
    typedef typename NumberTraits<Integer>::UnsignedVersion Size;

    // Cells
    typedef KhalimskyCell< dim, Integer > Cell;
    typedef SignedKhalimskyCell< dim, Integer > SCell;
    typedef SCell Surfel;
    typedef bool Sign;
    typedef CellDirectionIterator< dim, Integer > DirIterator;

    //Points and Vectors
    typedef PointVector< dim, Integer > Point;
    typedef PointVector< dim, Integer > Vector;

    typedef SpaceND<dim, Integer> Space;
    typedef KhalimskySpaceND<dim, Integer> KhalimskySpace;

#if defined ( WIN32 )
    // static constants
    static const Dimension dimension = dim;
    static const Dimension DIM = dim;
    static const Sign POS = true;
    static const Sign NEG = false;
#else
    // static constants
    static const Dimension dimension = dim;
    static const Dimension DIM;
    static const Sign POS;
    static const Sign NEG;
#endif //WIN32

    template <typename CellType>
    struct AnyCellCollection : public std::deque<CellType> {
      typedef CellType Value;
      typedef typename std::deque<CellType> Container;
      typedef typename std::deque<CellType>::iterator Iterator;
      typedef typename std::deque<CellType>::const_iterator ConstIterator;
    };

    // Neighborhoods, Incident cells, Faces and Cofaces
    typedef AnyCellCollection<Cell> Cells;
    typedef AnyCellCollection<SCell> SCells;

    // Sets, Maps
    /// Preferred type for defining a set of Cell(s).
    typedef std::set<Cell> CellSet;
    /// Preferred type for defining a set of SCell(s).
    typedef std::set<SCell> SCellSet;
    /// Preferred type for defining a set of surfels (always signed cells).
    typedef std::set<SCell> SurfelSet;
    /// Template rebinding for defining the type that is a mapping
    /// Cell -> Value.
    template <typename Value> struct CellMap {
      typedef std::map<SCell,Value> Type;
    };
    /// Template rebinding for defining the type that is a mapping
    /// SCell -> Value.
    template <typename Value> struct SCellMap {
      typedef std::map<SCell,Value> Type;
    };
    /// Template rebinding for defining the type that is a mapping
    /// SCell -> Value.
    template <typename Value> struct SurfelMap {
      typedef std::map<SCell,Value> Type;
    };
    // ----------------------- Standard services ------------------------------
  public:

    /**
     * Destructor.
     */
    ~KhalimskySpaceND();

    /**
     * Default onstructor.
     */
    KhalimskySpaceND();

    /**
     * Copy constructor.
     * @param other the object to clone.
     */
    KhalimskySpaceND ( const KhalimskySpaceND & other );

    /**
     * Assignment.
     * @param other the object to copy.
     * @return a reference on 'this'.
     */
    KhalimskySpaceND & operator= ( const KhalimskySpaceND & other );

    /**
     * Specifies the upper and lower bounds for the maximal cells in
     * this space.
     *
     * @param lower the lowest point in this space (digital coords)
     * @param upper the upper point in this space (digital coords)
     * @param closed 'true' if this space is closed, 'false' if open.
     *
     * @return true if the initialization was valid (ie, such bounds
     * are representable with these integers).
     */
    bool init( const Point & lower,
               const Point & upper,
               bool closed );

    // ------------------------- Basic services ------------------------------
  public:

    /**
       @param k a coordinate (from 0 to 'dim()-1').
       @return the width of the space in the [k]-dimension.
    */
    Size size( Dimension k ) const;
    /**
       @param k a coordinate (from 0 to 'dim()-1').
       @return the minimal coordinate in the [k]-dimension.
     */
    Integer min( Dimension k ) const;
    /**
       @param k a coordinate (from 0 to 'dim()-1').
       @return the maximal coordinate in the [k]-dimension.
     */
    Integer max( Dimension k ) const;
    /**
       @return the lower bound for digital points in this space.
    */
    const Point & lowerBound() const;
    /**
       @return the upper bound for digital points in this space.
    */
    const Point & upperBound() const;
    /**
       @return the lower bound for cells in this space.
    */
    const Cell & lowerCell() const;
    /**
       @return the upper bound for cells in this space.
    */
    const Cell & upperCell() const;

    /**
       @return 'true' iff the space is closed.
    */
    bool isSpaceClosed() const;

    // ----------------------- Cell creation services --------------------------
  public:

    /**
     * From the Khalimsky coordinates of a cell, builds the
     * corresponding unsigned cell.
     *
     * @param kp an integer point (Khalimsky coordinates of cell).
     * @return the unsigned cell.
     */
    Cell uCell( const Point & kp ) const;

    /**
     * From the digital coordinates of a point in Zn and a cell type,
     * builds the corresponding cell.
     *
     * @param p an integer point (digital coordinates of cell).
     * @param c another cell defining the topology.
     *
     * @return the cell having the topology of [c] and the given
     * digital coordinates [p].
     */
    Cell uCell( const Point & p, const Cell & c ) const;

    /**
     * From the Khalimsky coordinates of a cell and a sign, builds the
     * corresponding unsigned cell.
     *
     * @param kp an integer point (Khalimsky coordinates of cell).
     * @param sign the sign of the cell (either POS or NEG).
     * @return the unsigned cell.
     */
    SCell sCell( const Point & kp, Sign sign = POS ) const;

    /**
     * From the digital coordinates of a point in Zn and a signed cell
     * type, builds the corresponding signed cell.
     *
     * @param p an integer point (digital coordinates of cell).
     * @param c another cell defining the topology and sign.
     *
     * @return the cell having the topology and sign of [c] and the given
     * digital coordinates [p].
     */
    SCell sCell( const Point & p, const SCell & c ) const;

    /**
     * From the digital coordinates of a point in Zn, creates the spel
     * (cell of maximal dimension) with these coordinates.
     *
     * @param p an integer point (digital coordinates of cell).
     *
     * @return the spel having the given digital coordinates [p].
     */
    Cell uSpel( const Point & p ) const;

    /**
     * From the digital coordinates of a point in Zn, creates the spel
     * (cell of maximal dimension) with these coordinates.
     *
     * @param p an integer point (digital coordinates of cell).
     * @param sign the sign of the cell (either POS or NEG).
     *
     * @return the signed spel having the given digital coordinates [p].
     */
    SCell sSpel( const Point & p, Sign sign = POS ) const;

    /**
     * From the digital coordinates of a point in Zn, creates the pointel
     * (cell of dimension 0) with these coordinates.
     *
     * @param p an integer point (digital coordinates of cell).
     *
     * @return the pointel having the given digital coordinates [p].
     */
    Cell uPointel( const Point & p ) const;

    /**
     * From the digital coordinates of a point in Zn, creates the pointel
     * (cell of dimension 0) with these coordinates.
     *
     * @param p an integer point (digital coordinates of cell).
     * @param sign the sign of the cell (either POS or NEG).
     *
     * @return the signed pointel having the given digital coordinates [p].
     */
    SCell sPointel( const Point & p, Sign sign = POS ) const;


    // ----------------------- Read accessors to cells ------------------------
  public:
    /**
     * @param c any unsigned cell.
     * @param k any valid dimension.
     * @return its Khalimsky coordinate along [k].
     */
    Integer uKCoord( const Cell & c, Dimension k ) const;

    /**
     * @param c any unsigned cell.
     * @param k any valid dimension.
     * @return its digital coordinate  along [k].
     */
    Integer uCoord( const Cell & c, Dimension k ) const;

    /**
     * @param c any unsigned cell.
     * @return its Khalimsky coordinates.
     */
    Point uKCoords( const Cell & c ) const;

    /**
     * @param c any unsigned cell.
     * @return its digital coordinates.
     */
    Point uCoords( const Cell & c ) const;

    /**
     * @param c any signed cell.
     * @param k any valid dimension.
     * @return its Khalimsky coordinate along [k].
     */
    Integer sKCoord( const SCell & c, Dimension k ) const;

    /**
     * @param c any signed cell.
     * @param k any valid dimension.
     * @return its digital coordinate  along [k].
     */
    Integer sCoord( const SCell & c, Dimension k ) const;

    /**
     * @param c any signed cell.
     * @return its Khalimsky coordinates.
     */
    Point sKCoords( const SCell & c ) const;

    /**
     * @param c any signed cell.
     * @return its digital coordinates.
     */
    Point sCoords( const SCell & c ) const;

    /**
     * @param c any signed cell.
     * @return its sign.
     */
    Sign sSign( const SCell & c ) const;

    // ----------------------- Write accessors to cells ------------------------
  public:

    /**
     * Sets the [k]-th Khalimsky coordinate of [c] to [i].
     * @param c any unsigned cell.
     * @param k any valid dimension.
     * @param i an integer coordinate within the space.
     */
    void uSetKCoord( Cell & c, Dimension k, const Integer & i ) const;

    /**
     * Sets the [k]-th Khalimsky coordinate of [c] to [i].
     * @param c any signed cell.
     * @param k any valid dimension.
     * @param i an integer coordinate within the space.
     */
    void sSetKCoord( SCell & c, Dimension k, const Integer & i ) const;

    /**
     * Sets the [k]-th digital coordinate of [c] to [i].
     * @param c any unsigned cell.
     * @param k any valid dimension.
     * @param i an integer coordinate within the space.
     */
    void uSetCoord( Cell & c, Dimension k, Integer i ) const;

    /**
     * Sets the [k]-th digital coordinate of [c] to [i].
     * @param c any signed cell.
     * @param k any valid dimension.
     * @param i an integer coordinate within the space.
     */
    void sSetCoord( SCell & c, Dimension k, Integer i ) const;

    /**
     * Sets the Khalimsky coordinates of [c] to [kp].
     * @param c any unsigned cell.
     * @param kp the new Khalimsky coordinates for [c].
     */
    void uSetKCoords( Cell & c, const Point & kp ) const;

    /**
     * Sets the Khalimsky coordinates of [c] to [kp].
     * @param c any signed cell.
     * @param kp the new Khalimsky coordinates for [c].
     */
    void sSetKCoords( SCell & c, const Point & kp ) const;

    /**
     * Sets the digital coordinates of [c] to [kp].
     * @param c any unsigned cell.
     * @param kp the new Khalimsky coordinates for [c].
     */
    void uSetCoords( Cell & c, const Point & kp ) const;

    /**
     * Sets the digital coordinates of [c] to [kp].
     * @param c any signed cell.
     * @param kp the new Khalimsky coordinates for [c].
     */
    void sSetCoords( SCell & c, const Point & kp ) const;

    /**
     * Sets the sign of the cell.
     * @param c (modified) any signed cell.
     * @param s any sign.
     */
    void sSetSign( SCell & c, Sign s ) const;

    // -------------------- Conversion signed/unsigned ------------------------
  public:
    /**
     * Creates a signed cell from an unsigned one and a given sign.
     * @param p any unsigned cell.
     * @param s a sign.
     * @return the signed version of the cell [p] with sign [s].
     */
    SCell signs( const Cell & p, Sign s ) const;

    /**
     * Creates an unsigned cell from a signed one.
     * @param p any signed cell.
     * @return the unsigned version of the cell [p].
     */
    Cell unsigns( const SCell & p ) const;

    /**
     * Creates the signed cell with the inverse sign of [p].
     * @param p any signed cell.
     * @return the cell [p] with opposite sign.
     */
    SCell sOpp( const SCell & p ) const;

    // ------------------------- Cell topology services -----------------------
  public:
    /**
     * @param p any unsigned cell.
     * @return the topology word of [p].
     */
    Integer uTopology( const Cell & p ) const;

    /**
     * @param p any signed cell.
     * @return the topology word of [p].
     */
    Integer sTopology( const SCell & p ) const;

    /**
     * @param p any unsigned cell.
     * @return the dimension of the cell [p].
     */
    Dimension uDim( const Cell & p ) const;

    /**
     * @param p any signed cell.
     * @return the dimension of the cell [p].
     */
    Dimension sDim( const SCell & p ) const;

    /**
     * @param b any unsigned cell.
     * @return 'true' if [b] is a surfel (spans all but one coordinate).
     */
    bool uIsSurfel( const Cell & b ) const;

    /**
     * @param b any signed cell.
     * @return 'true' if [b] is a surfel (spans all but one coordinate).
     */
    bool sIsSurfel( const SCell & b ) const;

    /**
       @param p any cell.
       @param k any direction.
       @return 'true' if [p] is open along the direction [k].
    */
    bool uIsOpen( const Cell & p, Dimension k ) const;

    /**
       @param p any signed cell.
       @param k any direction.
       @return 'true' if [p] is open along the direction [k].
    */
    bool sIsOpen( const SCell & p, Dimension k ) const;

    // -------------------- Iterator services for cells ------------------------
  public:

    /**
       Given an unsigned cell [p], returns an iterator to iterate over
       each coordinate the cell spans. (A spel spans all coordinates; a
       surfel all but one, etc). Example:

       @code
       KSpace::Cell p;
       ...
       for ( KSpace::DirIterator q = ks.uDirs( p ); q != 0; ++q )
       {
         Dimension dir = *q;
       ...
       }
       @endcode

       @param p any unsigned cell.

       @return an iterator that points on the first coordinate spanned
       by the cell.
    */
    DirIterator uDirs( const Cell & p ) const;

    /**
       Given a signed cell [p], returns an iterator to iterate over
       each coordinate the cell spans. (A spel spans all coordinates; a
       surfel all but one, etc). Example:

       @code
       KSpace::SCell p;
       ...
       for ( KSpace::DirIterator q = ks.uDirs( p ); q != 0; ++q )
       {
         Dimension dir = *q;
       ...
       }
       @endcode

       @param p any signed cell.

       @return an iterator that points on the first coordinate spanned
       by the cell.
    */
    DirIterator sDirs( const SCell & p ) const;

    /**
       Given an unsigned cell [p], returns an iterator to iterate over each
       coordinate the cell does not span. (A spel spans all coordinates;
       a surfel all but one, etc). Example:

       @code
       KSpace::Cell p;
       ...
       for ( KSpace::DirIterator q = ks.uOrthDirs( p ); q != 0; ++q )
       {
         Dimension dir = *q;
       ...
       }
       @endcode

       @param p any unsigned cell.

       @return an iterator that points on the first coordinate spanned
       by the cell.
    */
    DirIterator uOrthDirs( const Cell & p ) const;

    /**
       Given a signed cell [p], returns an iterator to iterate over each
       coordinate the cell does not span. (A spel spans all coordinates;
       a surfel all but one, etc). Example:

       @code
       KSpace::SCell p;
       ...
       for ( KSpace::DirIterator q = ks.uOrthDirs( p ); q != 0; ++q )
       {
         Dimension dir = *q;
       ...
       }
       @endcode

       @param p any signed cell.

       @return an iterator that points on the first coordinate spanned
       by the cell.
    */
    DirIterator sOrthDirs( const SCell & p ) const;

    /**
       Given an unsigned surfel [s], returns its orthogonal direction (ie,
       the coordinate where the surfel is closed).

       @param s an unsigned surfel
       @return the orthogonal direction of [s]
    */
    Dimension uOrthDir( const Cell & s ) const;

    /**
       Given a signed surfel [s], returns its orthogonal direction (ie,
       the coordinate where the surfel is closed).

       @param s a signed surfel
       @return the orthogonal direction of [s]
    */
    Dimension sOrthDir( const SCell & s ) const;

    // -------------------- Unsigned cell geometry services --------------------
  public:

    /**
       @return the first cell of the space with the same type as [p].
    */
    Cell uFirst( const Cell & p ) const;

    /**
       @return the last cell of the space with the same type as [p].
    */
    Cell uLast( const Cell & p ) const;

    /**
       NB: you can go out of the space.
       @param p any cell.
       @param k the coordinate that is changed.

       @return the same element as [p] except for the incremented
       coordinate [k].
    */
    Cell uGetIncr( const Cell & p, Dimension k ) const;

    /**
       Useful to check if you are going out of the space.
       @param p any cell.
       @param k the tested coordinate.

       @return true if [p] cannot have its [k]-coordinate augmented
       without leaving the space.
    */
    bool uIsMax( const Cell & p, Dimension k ) const;


    /**
       Useful to check if you are going out of the space.
       @param p any cell.
       @param k the tested coordinate.

       @return true if [p] has its [k]-coordinate within the allowed bounds.
    */
    bool uIsInside( const Cell & p, Dimension k ) const;


    /**
       Useful to check if you are going out of the space.
       @param p any cell.
       @param k the concerned coordinate.

       @return the cell similar to [p] but with the maximum allowed
       [k]-coordinate.
    */
    Cell uGetMax( const Cell & p, Dimension k ) const;

    /**
       NB: you can go out of the space.
       @param p any cell.
       @param k the coordinate that is changed.

       @return the same element as [p] except for an decremented
       coordinate [k].
    */
    Cell uGetDecr( const Cell & p, Dimension k ) const;

    /**
       Useful to check if you are going out of the space.
       @param p any cell.
       @param k the tested coordinate.

       @return true if [p] cannot have its [k]-coordinate decreased
       without leaving the space.
    */
    bool uIsMin( const Cell & p, Dimension k ) const;

    /**
       Useful to check if you are going out of the space.
       @param p any cell.
       @param k the concerned coordinate.

       @return the cell similar to [p] but with the minimum allowed
       [k]-coordinate.
    */
    Cell uGetMin( const Cell & p, Dimension k ) const;


    /**
       NB: you can go out of the space.
       @param p any cell.
       @param k the coordinate that is changed.
       @param x the increment.

       @return the same element as [p] except for a coordinate [k]
       incremented with x.
    */
    Cell uGetAdd( const Cell & p, Dimension k, const Integer & x ) const;

    /**
       NB: you can go out of the space.
       @param p any cell.
       @param k the coordinate that is changed.
       @param x the decrement.

       @return the same element as [p] except for a coordinate [k]
       decremented with x.
    */
    Cell uGetSub( const Cell & p, Dimension k, const Integer & x ) const;

    /**
       Useful to check if you are going out of the space.
       @param p any cell.
       @param k the coordinate that is tested.
       @return the number of increment to do to reach the maximum value.
    */
    Integer uDistanceToMax( const Cell & p, Dimension k ) const;

    /**
       Useful to check if you are going out of the space.
       @param p any cell.
       @param k the coordinate that is tested.

       @return the number of decrement to do to reach the minimum
       value.
    */
    Integer uDistanceToMin( const Cell & p, Dimension k ) const;

    /**
       Add the vector [vec] to [p].
       NB: you can go out of the space.
       @param p any cell.
       @param vec any pointel.
       @return the unsigned code of the cell [p] translated by [coord].
    */
    Cell uTranslation( const Cell & p, const Vector & vec ) const;

    /**
       Return the projection of [p] along the [k]th direction toward
       [bound]. Otherwise said, p[ k ] == bound[ k ] afterwards.

       @param p any cell.
       @param bound the element acting as bound (same topology as p).
       @param k the concerned coordinate.
       @return the projection.
    */
    Cell uProjection( const Cell & p, const Cell & bound, Dimension k ) const;

    /**
       Projects [p] along the [k]th direction toward
       [bound]. Otherwise said, p[ k ] == bound[ k ] afterwards.

       @param [in,out] p any cell.
       @param [in] bound the element acting as bound (same topology as p).
       @param [in] k the concerned coordinate.
    */
    void uProject( Cell & p, const Cell & bound, Dimension k ) const;

    /**
       Increment the cell [p] to its next position (as classically done in
       a scanning). Example:

       \code
       KSpace K;
       Cell first, last; // lower and upper bounds
       Cell p = first;
       do
       { // ... whatever [p] is the current cell
       }
       while ( K.uNext( p, first, last ) );
       \endcode

       @param p any cell.
       @param lower the lower bound.
       @param upper the upper bound.

       @return true if p is still within the bounds, false if the
       scanning is finished.
    */
    bool uNext( Cell & p, const Cell & lower, const Cell & upper ) const;

    // -------------------- Signed cell geometry services --------------------
  public:

    /**
       @return the first cell of the space with the same type as [p].
    */
    SCell sFirst( const SCell & p ) const;

    /**
       @return the last cell of the space with the same type as [p].
    */
    SCell sLast( const SCell & p ) const;

    /**
       NB: you can go out of the space.
       @param p any cell.
       @param k the coordinate that is changed.

       @return the same element as [p] except for the incremented
       coordinate [k].
    */
    SCell sGetIncr( const SCell & p, Dimension k ) const;

    /**
       Useful to check if you are going out of the space.
       @param p any cell.
       @param k the tested coordinate.

       @return true if [p] cannot have its [k]-coordinate augmented
       without leaving the space.
    */
    bool sIsMax( const SCell & p, Dimension k ) const;

    /**
       Useful to check if you are going out of the space.
       @param p any cell.
       @param k the tested coordinate.

       @return true if [p] has its [k]-coordinate within the allowed bounds.
    */
    bool sIsInside( const SCell & p, Dimension k ) const;

    /**
       Useful to check if you are going out of the space.
       @param p any cell.
       @param k the concerned coordinate.

       @return the cell similar to [p] but with the maximum allowed
       [k]-coordinate.
    */
    SCell sGetMax( const SCell & p, Dimension k ) const;

    /**
       NB: you can go out of the space.
       @param p any cell.
       @param k the coordinate that is changed.

       @return the same element as [p] except for an decremented
       coordinate [k].
    */
    SCell sGetDecr( const SCell & p, Dimension k ) const;

    /**
       Useful to check if you are going out of the space.
       @param p any cell.
       @param k the tested coordinate.

       @return true if [p] cannot have its [k]-coordinate decreased
       without leaving the space.
    */
    bool sIsMin( const SCell & p, Dimension k ) const;

    /**
       Useful to check if you are going out of the space.
       @param p any cell.
       @param k the concerned coordinate.

       @return the cell similar to [p] but with the minimum allowed
       [k]-coordinate.
    */
    SCell sGetMin( const SCell & p, Dimension k ) const;

    /**
       NB: you can go out of the space.
       @param p any cell.
       @param k the coordinate that is changed.
       @param x the increment.

       @return the same element as [p] except for a coordinate [k]
       incremented with x.
    */
    SCell sGetAdd( const SCell & p, Dimension k, const Integer & x ) const;

    /**
       NB: you can go out of the space.
       @param p any cell.
       @param k the coordinate that is changed.
       @param x the decrement.

       @return the same element as [p] except for a coordinate [k]
       decremented with x.
    */
    SCell sGetSub( const SCell & p, Dimension k, const Integer & x ) const;

    /**
       Useful to check if you are going out of the space.
       @param p any cell.
       @param k the coordinate that is tested.
       @return the number of increment to do to reach the maximum value.
    */
    Integer sDistanceToMax( const SCell & p, Dimension k ) const;

    /**
       Useful to check if you are going out of the space.
       @param p any cell.
       @param k the coordinate that is tested.

       @return the number of decrement to do to reach the minimum
       value.
    */
    Integer sDistanceToMin( const SCell & p, Dimension k ) const;

    /**
       Add the vector [vec] to [p].
       NB: you can go out of the space.
       @param p any cell.
       @param vec any pointel.
       @return the signed code of the cell [p] translated by [coord].
    */
    SCell sTranslation( const SCell & p, const Vector & vec ) const;

    /**
       Return the projection of [p] along the [k]th direction toward
       [bound]. Otherwise said, p[ k ] == bound[ k ] afterwards.

       @param p any cell.
       @param bound the element acting as bound (same topology as p).
       @param k the concerned coordinate.
       @return the projection.
    */
    SCell sProjection( const SCell & p, const SCell & bound, Dimension k ) const;

    /**
       Projects [p] along the [k]th direction toward
       [bound]. Otherwise said, p[ k ] == bound[ k ] afterwards.

       @param p any cell.
       @param bound the element acting as bound (same topology as p).
       @param k the concerned coordinate.
    */
    void sProject( SCell & p, const SCell & bound, Dimension k ) const;

    /**
       Increment the cell [p] to its next position (as classically done in
       a scanning). Example:

       \code
       KSpace K;
       Cell first, last; // lower and upper bounds
       Cell p = first;
       do
       { // ... whatever [p] is the current cell
       }
       while ( K.uNext( p, first, last ) );
       \endcode

       @param p any cell.
       @param lower the lower bound.
       @param upper the upper bound.

       @return true if p is still within the bounds, false if the
       scanning is finished.
    */
    bool sNext( SCell & p, const SCell & lower, const SCell & upper ) const;

    // ----------------------- Neighborhood services --------------------------
  public:

    /**
       Computes the 1-neighborhood of the cell [c] and returns
       it. It is the set of cells with same topology that are adjacent
       to [c] and which are within the bounds of this space.

       @param cell the unsigned cell of interest.
       @return the cells of the 1-neighborhood of [cell].
    */
    Cells uNeighborhood( const Cell & cell ) const;

    /**
       Computes the 1-neighborhood of the cell [c] and returns
       it. It is the set of cells with same topology that are adjacent
       to [c] and which are within the bounds of this space.

       @param cell the signed cell of interest.
       @return the cells of the 1-neighborhood of [cell].
    */
    SCells sNeighborhood( const SCell & cell ) const;

    /**
       Computes the proper 1-neighborhood of the cell [c] and returns
       it. It is the set of cells with same topology that are adjacent
       to [c], different from [c] and which are within the bounds of
       this space.

       @param cell the unsigned cell of interest.
       @return the cells of the proper 1-neighborhood of [cell].
    */
    Cells uProperNeighborhood( const Cell & cell ) const;

    /**
       Computes the proper 1-neighborhood of the cell [c] and returns
       it. It is the set of cells with same topology that are adjacent
       to [c], different from [c] and which are within the bounds of
       this space.

       @param cell the signed cell of interest.
       @return the cells of the proper 1-neighborhood of [cell].
    */
    SCells sProperNeighborhood( const SCell & cell ) const;

    /**
       NB: you can go out of the space.
       @param p any cell.
       @param k the coordinate that is changed.
       @param up if 'true' the orientation is forward along axis
       [k], otherwise backward.

       @return the adjacent element to [p] along axis [k] in the given
       direction and orientation.

       @note It is an alias to 'up ? uGetIncr( p, k ) : uGetDecr( p, k )'.
    */
    Cell uAdjacent( const Cell & p, Dimension k, bool up ) const;
    /**
       NB: you can go out of the space.
       @param p any cell.
       @param k the coordinate that is changed.
       @param up if 'true' the orientation is forward along axis
       [k], otherwise backward.

       @return the adjacent element to [p] along axis [k] in the given
       direction and orientation.

       @note It is an alias to 'up ? sGetIncr( p, k ) : sGetDecr( p, k )'.
    */
    SCell sAdjacent( const SCell & p, Dimension k, bool up ) const;

    // ----------------------- Incidence services --------------------------
  public:

    /**
       @param c any unsigned cell.
       @param k any coordinate.

       @param up if 'true' the orientation is forward along axis
       [k], otherwise backward.

       @return the forward or backward unsigned cell incident to [c]
       along axis [k], depending on [forward].

       @note It may be a lower incident cell if [c] is open along axis
       [k], else an upper incident cell.

       @note The cell should have an incident cell in this
       direction/orientation.
    */
    Cell uIncident( const Cell & c, Dimension k, bool up ) const;

    /**
       @param c any signed cell.
       @param k any coordinate.

       @param up if 'true' the orientation is forward along axis
       [k], otherwise backward.

       @return the forward or backward signed cell incident to [c]
       along axis [k], depending on [forward]. It is worthy to note
       that the forward and backward cell have opposite
       sign. Furthermore, the sign of these cells is defined so as to
       satisfy a boundary operator.

       @note It may be a lower incident cell if [c] is open along axis
       [k], else an upper incident cell.

       @note The cell should have an incident cell in this
       direction/orientation.
    */
    SCell sIncident( const SCell & c, Dimension k, bool up ) const;

    /**
       @param c any unsigned cell.
       @return the cells directly low incident to c in this space.
    */
    Cells uLowerIncident( const Cell & c ) const;

    /**
       @param c any unsigned cell.
       @return the cells directly up incident to c in this space.
    */
    Cells uUpperIncident( const Cell & c ) const;

    /**
       @param c any signed cell.
       @return the signed cells directly low incident to c in this space.
       @note it is the lower boundary of c expressed as a list of signed cells.
    */
    SCells sLowerIncident( const SCell & c ) const;

    /**
       @param c any signed cell.
       @return the signed cells directly up incident to c in this space.
       @note it is the upper boundary of c expressed as a list of signed cells.
    */
    SCells sUpperIncident( const SCell & c ) const;

    /**
       @param c any unsigned cell.
       @return the proper faces of [c] (chain of lower incidence).
    */
    Cells uFaces( const Cell & c ) const;

    /**
       @param c any unsigned cell.
       @return the proper cofaces of [c] (chain of upper incidence).
    */
    Cells uCoFaces( const Cell & c ) const;

    /**
       Return 'true' if the direct orientation of [p] along [k] is in
       the positive coordinate direction. The direct orientation in a
       direction allows to go from positive incident cells to positive
       incident cells.  This means that
       @code
       K.sSign( K.sIncident( p, k, K.sDirect( p, k ) ) ) == K.POS
       @endcode
       is always true.

       @param p any signed cell.
       @param k any coordinate.

       @return the direct orientation of [p] along [k] (true is
       upward, false is backward).
    */
    bool sDirect( const SCell & p, Dimension k ) const;

    /**
       @param p any signed cell.
       @param k any coordinate.

       @return the direct incident cell of [p] along [k] (the incident
       cell along [k] whose sign is positive).
    */
    SCell sDirectIncident( const SCell & p, Dimension k ) const;

    /**
       @param p any signed cell.
       @param k any coordinate.

       @return the indirect incident cell of [p] along [k] (the incident
       cell along [k] whose sign is negative).
    */
    SCell sIndirectIncident( const SCell & p, Dimension k ) const;


    // ----------------------- Interface --------------------------------------
  public:

    /**
     * Writes/Displays the object on an output stream.
     * @param out the output stream where the object is written.
     */
    void selfDisplay ( std::ostream & out ) const;

    /**
     * Checks the validity/consistency of the object.
     * @return 'true' if the object is valid, 'false' otherwise.
     */
    bool isValid() const;

    // ------------------------- Protected Datas ------------------------------
  private:
    // ------------------------- Private Datas --------------------------------
  private:
    Point myLower;
    Point myUpper;
    Cell myCellLower;
    Cell myCellUpper;
    bool myIsClosed;
    // ------------------------- Hidden services ------------------------------
  protected:


  private:



    // ------------------------- Internals ------------------------------------
  private:

  }; // end of class KhalimskySpaceND


  /**
   * Overloads 'operator<<' for displaying objects of class 'KhalimskySpaceND'.
   * @param out the output stream where the object is written.
   * @param object the object of class 'KhalimskySpaceND' to write.
   * @return the output stream after the writing.
   */
  template < Dimension dim,
             typename TInteger >
  std::ostream&
  operator<< ( std::ostream & out,
               const KhalimskySpaceND<dim, TInteger > & object );

} // namespace DGtal


///////////////////////////////////////////////////////////////////////////////
// Includes inline functions.
#include "DGtal/topology/KhalimskySpaceND.ih"

//                                                                           //
///////////////////////////////////////////////////////////////////////////////

#endif // !defined KhalimskySpaceND_h

#undef KhalimskySpaceND_RECURSES
#endif // else defined(KhalimskySpaceND_RECURSES)<|MERGE_RESOLUTION|>--- conflicted
+++ resolved
@@ -225,11 +225,7 @@
               const SignedKhalimskyCell< dim, TInteger > & object );
 
   /**
-<<<<<<< HEAD
-     This class is useful for looping on all "interesting" coordinates of a
-=======
      @brief This class is useful for looping on all "interesting" coordinates of a
->>>>>>> f80bea96
      cell. For instance, surfels in Z3 have two interesting coordinates (the
      ones spanned by the surfel).
      @code
