/**
 *  This program is free software: you can redistribute it and/or modify
 *  it under the terms of the GNU Lesser General Public License as
 *  published by the Free Software Foundation, either version 3 of the
 *  License, or  (at your option) any later version.
 *
 *  This program is distributed in the hope that it will be useful,
 *  but WITHOUT ANY WARRANTY; without even the implied warranty of
 *  MERCHANTABILITY or FITNESS FOR A PARTICULAR PURPOSE.  See the
 *  GNU General Public License for more details.
 *
 *  You should have received a copy of the GNU General Public License
 *  along with this program.  If not, see <http://www.gnu.org/licenses/>.
 *
 **/

#pragma once

/**
 * @file DigitalSurfaceConvolver.h
 * @brief Compute a convolution between a border on a nD-shape and a convolution kernel : (f*g)(t).
 * An optimization is available when you convolve your shape on adjacent cells using eval(itbegin, itend, output)
 *
 * @author Jeremy Levallois (\c jeremy.levallois@liris.cnrs.fr )
 * Laboratoire d'InfoRmatique en Image et Systèmes d'information - LIRIS (CNRS, UMR 5205), INSA-Lyon, France
 * LAboratoire de MAthématiques - LAMA (CNRS, UMR 5127), Université de Savoie, France
 *
 * @date 2012/03/27
 *
 * This file is part of the DGtal library.
 *
 * @see IntegralInvariantMeanCurvatureEstimator.h IntegralInvariantGaussianCurvatureEstimator.h
 */

#if defined(DigitalSurfaceConvolver_RECURSES)
#error Recursive header files inclusion detected in DigitalSurfaceConvolver.h
#else // defined(DigitalSurfaceConvolver_RECURSES)
/** Prevents recursive inclusion of headers. */
#define DigitalSurfaceConvolver_RECURSES

#if !defined DigitalSurfaceConvolver_h
/** Prevents repeated inclusion of headers. */
#define DigitalSurfaceConvolver_h

//////////////////////////////////////////////////////////////////////////////
// Inclusions
#include <iostream>
#include "DGtal/base/Common.h"
#include "DGtal/kernel/PointVector.h"
#include "DGtal/kernel/SimpleMatrix.h"
#include "DGtal/base/ConstAlias.h"
#include "DGtal/base/Alias.h"
#include "DGtal/base/Clone.h"
#include "DGtal/kernel/CCellFunctor.h"
#include "DGtal/topology/CanonicSCellEmbedder.h"
<<<<<<< HEAD
#include "DGtal/topology/SCellsFunctors.h"
=======
>>>>>>> 718b890a
//////////////////////////////////////////////////////////////////////////////

namespace DGtal
{

/////////////////////////////////////////////////////////////////////////////
// template class DigitalSurfaceConvolver
/**
   * Description of class 'DigitalSurfaceConvolver' <p>
   *
   * Aim: Compute a convolution between a border on a nD-shape and a convolution kernel : (f*g)(t).
   * An optimization is available when you convolve your shape on adjacent cells using eval(itbegin, itend, output)
   *
   * @tparam TFunctor a model of a functor for the shape to convolve ( f(x) ).
   * @tparam TKernelFunctor a model of a functor for the convolution kernel ( g(x) ).
   * @tparam TKSpace space in which the shape is defined.
   * @tparam TKernelConstIterator iterator of cells inside the convolution kernel.
   */
template< typename TFunctor, typename TKernelFunctor, typename TKSpace, typename TDigitalKernel, Dimension dimension = TKSpace::dimension >
class DigitalSurfaceConvolver
{
public:

  typedef TFunctor Functor;
  typedef TKSpace KSpace;
  typedef TKernelFunctor KernelFunctor;
  typedef TDigitalKernel DigitalKernel;

  typedef Z2i::Domain Domain;

  typedef double Quantity;
  typedef PointVector< dimension, Quantity > VectorQuantity;
  typedef SimpleMatrix< Quantity, dimension, dimension > MatrixQuantity;
  typedef SimpleMatrix< double, dimension, dimension > CovarianceMatrix;

  typedef typename KSpace::SCell Spel;
  typedef typename KSpace::Point Point;
  typedef typename KSpace::Space::RealPoint RealPoint;
  typedef Z2i::DigitalSet::ConstIterator KernelConstIterator;

  typedef std::pair< KernelConstIterator, KernelConstIterator > PairIterators;
  typedef SCellToMidPoint< KSpace > Embedder;

  BOOST_CONCEPT_ASSERT (( CCellFunctor< Functor > ));
  BOOST_CONCEPT_ASSERT (( CCellFunctor< KernelFunctor > ));

  // ----------------------- Standard services ------------------------------

public:

  /**
       * Constructor.
       *
       * @param[in] f a functor f(x).
       * @param[in] g a functor g(x).
       * @param[in] space space in which the shape is defined.
       */
  DigitalSurfaceConvolver ( ConstAlias< Functor > f, ConstAlias< KernelFunctor > g, ConstAlias< KSpace > space );


  /**
       * Destructor.
       */
  ~DigitalSurfaceConvolver () {}

  // ----------------------- Interface --------------------------------------

public:

  /**
       * Initialize the convolver using masks - allow to use the optimization with adjacent cells.
       *
       * Choose this init if you don't have few memory. Need to store the full kernel explicitly.
       *
       * @param[in] pOrigin center (digital point) of the kernel support.
       * @param[in] fullKernel pair of iterators of the full kernel. first is the first iterator (of spel) of the kernel support, second is the last iterator (of spel, excluded).
       * @param[in] masks Vector of iterators (of spel) of the first and last spel of each masks. They must be ordered using a trit ({0,1,2}) encoded array.
       * trit 0 => shifting_coord = -1
       * trit 1 => shifting_coord = 0
       * trit 2 => shifting_coord = 1
       * Example in 3D :      zyx                 x  y  z
       * mask[0] : base3(0) = 000 => shifting = {-1,-1,-1}
       * mask[5] : base3(5) = 012 => shifting = { 1, 0,-1}
       */
  void init ( Point pOrigin, PairIterators fullKernel, std::vector< PairIterators > masks );

  /**
       * Intitialize the convolver using masks - allow to use the optimization with adjacent cells.
       *
       * Choose this init if you have few memory. It use implicitly the full kernel.
       *
       * @param[in] pOrigin center (digital point) of the kernel support.
       * @param[in] fullKernel pointer of the digital (full) kernel.
       * @param[in] masks Vector of iterators (of spel) of the first and last spel of each masks. They must be ordered using a trit ({0,1,2}) encoded array.
       * trit 0 => shifting_coord = -1
       * trit 1 => shifting_coord = 0
       * trit 2 => shifting_coord = 1
       * Example in 3D :      zyx                 x  y  z
       * mask[0] : base3(0) = 000 => shifting = {-1,-1,-1}
       * mask[5] : base3(5) = 012 => shifting = { 1, 0,-1}
       */
  void init ( Point pOrigin, DigitalKernel * fullKernel, std::vector< PairIterators > masks );

  /**
       * Convolve the kernel at a given position.
       *
       * @param[in] it (iterator of a) surfel of the shape where the convolution is computed.
       *
       * @tparam SurfelIterator type of iterator of a surfel on the shape.
       *
       * @return the estimated quantity at *it : (f*g)(t)
       */
  template< typename SurfelIterator >
  Quantity eval ( const SurfelIterator & it );


  /**
       * Convolve the kernel at a given position and work with the result.
       *
       * @param[in] it (iterator of a) surfel of the shape where the convolution is computed.
       * @param[in] functor functor called with the result of the convolution.
       *
       * @tparam SurfelIterator type of iterator of a surfel on the shape.
       * @tparam EvalFunctor type of functor on Quantity.
       *
       * @return the return quantity of functor after giving in parameter the result of the convolution at *it
       */
  template< typename SurfelIterator, typename EvalFunctor >
  typename EvalFunctor::Value eval ( const SurfelIterator & it,
                                     EvalFunctor functor );


  /**
       * Iterate the convolver between [itbegin, itend[ with the convolver.
       *
       * @param[in] itbegin (iterator of the) first surfel of the shape where the convolution is computed.
       * @param[in] itend (iterator of the) last (excluded) surfel of the shape where the convolution is computed.
       * @param[out] result iterator of an array where estimates quantities are set ( the estimated quantity from *itbegin till *itend (excluded)).
       *
       * @tparam SurfelIterator type of iterator of a surfel on the shape.
       * @tparam OutputIterator type of iterator on an array when Quantity are stored.
       */
  template< typename SurfelIterator, typename OutputIterator >
  void eval ( const SurfelIterator & itbegin,
              const SurfelIterator & itend,
              OutputIterator & result );

  /**
       * Iterate the convolver between [itbegin, itend[ and work with the result.
       *
       * @param[in] itbegin (iterator of the) first surfel of the shape where the convolution is computed.
       * @param[in] itend (iterator of the) last (excluded) surfel of the shape where the convolution is computed.
       * @param[out] result iterator of an array where estimates quantities are set ( the estimated quantity from *itbegin till *itend (excluded)).
       * @param[in] functor functor called with the result of the convolution.
       *
       * @tparam SurfelIterator type of iterator of a surfel on the shape.
       * @tparam OutputIterator type of iterator on an array when Quantity are stored.
       * @tparam EvalFunctor type of functor on Quantity.
       */
  template< typename SurfelIterator, typename OutputIterator, typename EvalFunctor >
  void eval ( const SurfelIterator & itbegin,
              const SurfelIterator & itend,
              OutputIterator & result,
              EvalFunctor functor );


  /**
       * Convolve the kernel at a given position and return a covariance matrix.
       *
       * @param[in] it (iterator of a) surfel of the shape where the covariance matrix is computed.
       *
       * @tparam SurfelIterator type of iterator of a surfel on the shape.
       *
       * @return the covariance matrix at *it
       */
  template< typename SurfelIterator >
  CovarianceMatrix evalCovarianceMatrix ( const SurfelIterator & it );

  /**
       * Convolve the kernel at a given position and return the result of the functor with the covariance matrix.
       *
       * @param[in] it (iterator of a) surfel of the shape where the covariance matrix is computed.
       * @param[in] functor functor called with the result of the convolution.
       *
       * @tparam SurfelIterator type of iterator of a surfel on the shape.
       * @tparam EvalFunctor type of functor on CovarianceMatrix.
       *
       * @return the result of the functor with the covariance matrix.
       */
  template< typename SurfelIterator, typename EvalFunctor >
  typename EvalFunctor::Value evalCovarianceMatrix ( const SurfelIterator & it,
                                                     EvalFunctor functor );

  /**
       * Iterate the convolver between [itbegin, itend[ and return a covariance matrix for each position.
       *
       * @param[in] itbegin (iterator of the) first surfel of the shape where the covariance matrix is computed.
       * @param[in] itend (iterator of the) last (excluded) surfel of the shape where the covariance matrix is computed.
       * @param[out] result iterator of an array where estimates covariance matrix are set ( the covariance matrix from *itbegin till *itend (excluded)).
       *
       * @tparam SurfelIterator type of iterator of a surfel on the shape.
       * @tparam OutputIterator type of iterator on an array when Quantity are stored.
       */
  template< typename SurfelIterator, typename OutputIterator >
  void evalCovarianceMatrix ( const SurfelIterator & itbegin,
                              const SurfelIterator & itend,
                              OutputIterator & result );

  /**
       * Iterate the convolver between [itbegin, itend[ and return a covariance matrix for each position.
       *
       * @param[in] itbegin (iterator of the) first surfel of the shape where the covariance matrix is computed.
       * @param[in] itend (iterator of the) last (excluded) surfel of the shape where the covariance matrix is computed.
       * @param[out] result iterator of an array where results of functor are set.
       * @param[in] functor functor called with the result of the convolution.
       *
       * @tparam SurfelIterator type of iterator of a surfel on the shape.
       * @tparam OutputIterator type of iterator on an array when Quantity are stored.
       * @tparam EvalFunctor type of functor on CovarianceMatrix.
       */
  template< typename SurfelIterator, typename OutputIterator, typename EvalFunctor >
  void evalCovarianceMatrix ( const SurfelIterator & itbegin,
                              const SurfelIterator & itend,
                              OutputIterator & result,
                              EvalFunctor functor );


  /**
       * Checks the validity/consistency of the object.
       * @return 'true' if the object is valid, 'false' otherwise.
       */
  bool isValid () const;

protected:

  /**
     * @brief computeCovarianceMatrix compute the covariance matrix from matrix of moments.
     *
     * @param[in] aMomentMatrix a matrix of digital moments
     * [ sum(1)
     *   sum(y) sum (x)
     *   sum(x*y) sum(y*y) sum(x*x)
     * ]
     * @param[out] aCovarianceMatrix the result covariance matrix
     */
  void computeCovarianceMatrix( const Quantity * aMomentMatrix, CovarianceMatrix & aCovarianceMatrix );

  /**
     * @brief fillMoments fill the matrix of moments with a given spel.
     *
     * @param[out]aMomentMatrix a matrix of digital moments
     * [ sum(1)
     *   sum(y) sum (x)
     *   sum(x*y) sum(y*y) sum(x*x)
     * ]
     * @param[in] aSpel current spel
     * @param[in] direction true if we add the current spel, false if we remove it.
     */
  void fillMoments( Quantity* aMomentMatrix, const Spel & aSpel, double direction );

  static const int nbMoments;
  static Spel defaultInnerSpel;
  static Spel defaultOuterSpel;
  static Quantity defaultInnerMoments[ 6 ];
  static Quantity defaultOuterMoments[ 6 ];
  static Quantity defaultInnerSum;
  static Quantity defaultOuterSum;

  /**
     * @brief core_eval method used ( in intern by eval() ) to compute the Quantity on a given surfel (*it)
     *
     * @param[in] it (iterator of a) surfel of the shape where the convolution is computed.
     * @param[out] innerSum the result Quantity when centering with the innerSpel.
     * @param[out] outerSum the result Quantity when centering with the outerSpel.
     * @param[in] useLastResults if we can use last results (optimisation with masks)
     * @param[in,out] lastInnerSpel last inner spel. Override at end of function with current inner spel (from surfel *it). Set empty if useLastResults is false.
     * @param[in,out] lastOuterSpel last outer spel. Override at end of function with current outer spel (from surfel *it). Set empty if useLastResults is false.
     * @param[in] lastInnerSum last Quantity when centering with inner spel. Set empty if useLastResults is false.
     * @param[in] lastOuterSum last Quantity when centering with outer spel. Set empty if useLastResults is false.
     *
     * @tparam SurfelIterator type of iterator on surfel
     */
  template< typename SurfelIterator >
  bool core_eval ( const SurfelIterator & it,
                   Quantity & innerSum,
                   Quantity & outerSum,
                   bool useLastResults = false,
                   Spel & lastInnerSpel = defaultInnerSpel,
                   Spel & lastOuterSpel = defaultOuterSpel,
                   Quantity & lastInnerSum = defaultInnerSum,
                   Quantity & lastOuterSum = defaultOuterSum );

  /**
     * @brief core_evalCovarianceMatrix method used ( in intern by evalCovarianceMatrix() ) to compute the covariance matrix on a given surfel (*it)
     *
     * @param[in] it (iterator of a) surfel of the shape where the convolution is computed.
     * @param[out] innerMatrix the result covariance matrix when centering with the innerSpel.
     * @param[out] outerMatrix the result covariance matrix when centering with the outerSpel.
     * @param[in] useLastResults if we can use last results (optimisation with masks)
     * @param[in,out] lastInnerSpel last inner spel. Override at end of function with current inner spel (from surfel *it). Set empty if useLastResults is false.
     * @param[in,out] lastOuterSpel last outer spel. Override at end of function with current outer spel (from surfel *it). Set empty if useLastResults is false.
     * @param[in,out] lastInnerMoments last inner moments when centering with inner spel. Override at end of function with current inner moments (from surfel *it). Set empty if useLastResults is false.
     * @param[in,out] lastOuterMoments last inner moments when centering with inner spel. Override at end of function with current outer moments (from surfel *it). Set empty if useLastResults is false.
     *
     * @tparam SurfelIterator type of iterator on surfel
     */
  template< typename SurfelIterator >
  bool core_evalCovarianceMatrix ( const SurfelIterator & it,
                                   CovarianceMatrix & innerMatrix,
                                   CovarianceMatrix & outerMatrix,
                                   bool useLastResults = false,
                                   Spel & lastInnerSpel = defaultInnerSpel,
                                   Spel & lastOuterSpel = defaultOuterSpel,
                                   Quantity * lastInnerMoments = defaultInnerMoments,
                                   Quantity * lastOuterMoments = defaultOuterMoments );



  // ------------------------- Private Datas --------------------------------

private:
  /// Const ref of the shape functor
  const Functor & myFFunctor;

  /// Const ref of the kernel functor
  const KernelFunctor & myGFunctor;

  /// Const ref of the shape Kspace
  const KSpace & myKSpace;

  /// Converter Digital point -> Euclidean point
  Embedder myEmbedder;

  /// If the user uses init with masks. See init() for more information.
  bool isInitFullMasks;

  /// If the user uses init with masks and digital (full) kernel. See init() for more information.
  bool isInitKernelAndMasks;

  /// Copy of vector of iterators for kernel partial masks
  std::vector< PairIterators > myMasks;

  /// Two choice to iterate over the full kernel. See init() for more information.
  DigitalKernel * myKernel;
  PairIterators myKernelMask;


  /// Copy of the origin cell of the kernel.
  Spel myKernelSpelOrigin;

  // ------------------------- Hidden services ------------------------------

protected:
  /**
       * Constructor.
       * Forbidden by default (protected to avoid g++ warnings).
       */
  DigitalSurfaceConvolver ();

private:

  /**
       * Copy constructor.
       * @param other the object to clone.
       * Forbidden by default.
       */
  DigitalSurfaceConvolver ( const DigitalSurfaceConvolver & other );

  /**
       * Assignment.
       * @param other the object to copy.
       * @return a reference on 'this'.
       * Forbidden by default.
       */
  DigitalSurfaceConvolver & operator= ( const DigitalSurfaceConvolver & other );

  // ------------------------- Internals ------------------------------------

private:

}; // end of class DigitalSurfaceConvolver

template< typename TFunctor, typename TKernelFunctor, typename TKSpace, typename TDigitalKernel >
class DigitalSurfaceConvolver< TFunctor, TKernelFunctor, TKSpace, TDigitalKernel, 2 >
{
  // ----------------------- Types ------------------------------------------

public:

  typedef TFunctor Functor;
  typedef TKSpace KSpace;
  typedef TKernelFunctor KernelFunctor;
  typedef TDigitalKernel DigitalKernel;

  typedef Z2i::Domain Domain;

  typedef double Quantity;
  typedef PointVector< 2, Quantity > VectorQuantity;
  typedef SimpleMatrix< Quantity, 2, 2 > MatrixQuantity;
  typedef SimpleMatrix< double, 2, 2 > CovarianceMatrix;

  typedef typename KSpace::SCell Spel;
  typedef typename KSpace::Point Point;
  typedef typename KSpace::Space::RealPoint RealPoint;
  typedef Z2i::DigitalSet::ConstIterator KernelConstIterator;

  typedef std::pair< KernelConstIterator, KernelConstIterator > PairIterators;
  typedef SCellToMidPoint< KSpace > Embedder;

  BOOST_CONCEPT_ASSERT (( CCellFunctor< Functor > ));
  BOOST_CONCEPT_ASSERT (( CCellFunctor< KernelFunctor > ));

  // ----------------------- Standard services ------------------------------

public:

  /**
       * Constructor.
       *
       * @param[in] f a functor f(x).
       * @param[in] g a functor g(x).
       * @param[in] space space in which the shape is defined.
       */
  DigitalSurfaceConvolver ( ConstAlias< Functor > f, ConstAlias< KernelFunctor > g, ConstAlias< KSpace > space );


  /**
       * Destructor.
       */
  ~DigitalSurfaceConvolver () {}

  // ----------------------- Interface --------------------------------------

public:

  /**
       * Initialize the convolver using masks - allow to use the optimization with adjacent cells.
       *
       * Choose this init if you don't have few memory. Need to store the full kernel explicitly.
       *
       * @param[in] pOrigin center (digital point) of the kernel support.
       * @param[in] fullKernel pair of iterators of the full kernel. first is the first iterator (of spel) of the kernel support, second is the last iterator (of spel, excluded).
       * @param[in] masks Vector of iterators (of spel) of the first and last spel of each masks. They must be ordered using a trit ({0,1,2}) encoded array.
       * trit 0 => shifting_coord = -1
       * trit 1 => shifting_coord = 0
       * trit 2 => shifting_coord = 1
       * Example in 3D :      zyx                 x  y  z
       * mask[0] : base3(0) = 000 => shifting = {-1,-1,-1}
       * mask[5] : base3(5) = 012 => shifting = { 1, 0,-1}
       */
  void init ( Point pOrigin, PairIterators fullKernel, std::vector< PairIterators > masks );

  /**
       * Intitialize the convolver using masks - allow to use the optimization with adjacent cells.
       *
       * Choose this init if you have few memory. It use implicitly the full kernel.
       *
       * @param[in] pOrigin center (digital point) of the kernel support.
       * @param[in] fullKernel pointer of the digital (full) kernel.
       * @param[in] masks Vector of iterators (of spel) of the first and last spel of each masks. They must be ordered using a trit ({0,1,2}) encoded array.
       * trit 0 => shifting_coord = -1
       * trit 1 => shifting_coord = 0
       * trit 2 => shifting_coord = 1
       * Example in 3D :      zyx                 x  y  z
       * mask[0] : base3(0) = 000 => shifting = {-1,-1,-1}
       * mask[5] : base3(5) = 012 => shifting = { 1, 0,-1}
       */
  void init ( Point pOrigin, DigitalKernel * fullKernel, std::vector< PairIterators > masks );

  /**
       * Convolve the kernel at a given position.
       *
       * @param[in] it (iterator of a) surfel of the shape where the convolution is computed.
       *
       * @tparam SurfelIterator type of iterator of a surfel on the shape.
       *
       * @return the estimated quantity at *it : (f*g)(t)
       */
  template< typename SurfelIterator >
  Quantity eval ( const SurfelIterator & it );


  /**
       * Convolve the kernel at a given position and work with the result.
       *
       * @param[in] it (iterator of a) surfel of the shape where the convolution is computed.
       * @param[in] functor functor called with the result of the convolution.
       *
       * @tparam SurfelIterator type of iterator of a surfel on the shape.
       * @tparam EvalFunctor type of functor on Quantity.
       *
       * @return the return quantity of functor after giving in parameter the result of the convolution at *it
       */
  template< typename SurfelIterator, typename EvalFunctor >
  typename EvalFunctor::Value eval ( const SurfelIterator & it,
                                     EvalFunctor functor );


  /**
       * Iterate the convolver between [itbegin, itend[ with the convolver.
       *
       * @param[in] itbegin (iterator of the) first surfel of the shape where the convolution is computed.
       * @param[in] itend (iterator of the) last (excluded) surfel of the shape where the convolution is computed.
       * @param[out] result iterator of an array where estimates quantities are set ( the estimated quantity from *itbegin till *itend (excluded)).
       *
       * @tparam SurfelIterator type of iterator of a surfel on the shape.
       * @tparam OutputIterator type of iterator on an array when Quantity are stored.
       */
  template< typename SurfelIterator, typename OutputIterator >
  void eval ( const SurfelIterator & itbegin,
              const SurfelIterator & itend,
              OutputIterator & result );

  /**
       * Iterate the convolver between [itbegin, itend[ and work with the result.
       *
       * @param[in] itbegin (iterator of the) first surfel of the shape where the convolution is computed.
       * @param[in] itend (iterator of the) last (excluded) surfel of the shape where the convolution is computed.
       * @param[out] result iterator of an array where estimates quantities are set ( the estimated quantity from *itbegin till *itend (excluded)).
       * @param[in] functor functor called with the result of the convolution.
       *
       * @tparam SurfelIterator type of iterator of a surfel on the shape.
       * @tparam OutputIterator type of iterator on an array when Quantity are stored.
       * @tparam EvalFunctor type of functor on Quantity.
       */
  template< typename SurfelIterator, typename OutputIterator, typename EvalFunctor >
  void eval ( const SurfelIterator & itbegin,
              const SurfelIterator & itend,
              OutputIterator & result,
              EvalFunctor functor );


  /**
       * Convolve the kernel at a given position and return a covariance matrix.
       *
       * @param[in] it (iterator of a) surfel of the shape where the covariance matrix is computed.
       *
       * @tparam SurfelIterator type of iterator of a surfel on the shape.
       *
       * @return the covariance matrix at *it
       */
  template< typename SurfelIterator >
  CovarianceMatrix evalCovarianceMatrix ( const SurfelIterator & it );

  /**
       * Convolve the kernel at a given position and return the result of the functor with the covariance matrix.
       *
       * @param[in] it (iterator of a) surfel of the shape where the covariance matrix is computed.
       * @param[in] functor functor called with the result of the convolution.
       *
       * @tparam SurfelIterator type of iterator of a surfel on the shape.
       * @tparam EvalFunctor type of functor on CovarianceMatrix.
       *
       * @return the result of the functor with the covariance matrix.
       */
  template< typename SurfelIterator, typename EvalFunctor >
  typename EvalFunctor::Value evalCovarianceMatrix ( const SurfelIterator & it,
                                                     EvalFunctor functor );

  /**
       * Iterate the convolver between [itbegin, itend[ and return a covariance matrix for each position.
       *
       * @param[in] itbegin (iterator of the) first surfel of the shape where the covariance matrix is computed.
       * @param[in] itend (iterator of the) last (excluded) surfel of the shape where the covariance matrix is computed.
       * @param[out] result iterator of an array where estimates covariance matrix are set ( the covariance matrix from *itbegin till *itend (excluded)).
       *
       * @tparam SurfelIterator type of iterator of a surfel on the shape.
       * @tparam OutputIterator type of iterator on an array when Quantity are stored.
       */
  template< typename SurfelIterator, typename OutputIterator >
  void evalCovarianceMatrix ( const SurfelIterator & itbegin,
                              const SurfelIterator & itend,
                              OutputIterator & result );

  /**
       * Iterate the convolver between [itbegin, itend[ and return a covariance matrix for each position.
       *
       * @param[in] itbegin (iterator of the) first surfel of the shape where the covariance matrix is computed.
       * @param[in] itend (iterator of the) last (excluded) surfel of the shape where the covariance matrix is computed.
       * @param[out] result iterator of an array where results of functor are set.
       * @param[in] functor functor called with the result of the convolution.
       *
       * @tparam SurfelIterator type of iterator of a surfel on the shape.
       * @tparam OutputIterator type of iterator on an array when Quantity are stored.
       * @tparam EvalFunctor type of functor on CovarianceMatrix.
       */
  template< typename SurfelIterator, typename OutputIterator, typename EvalFunctor >
  void evalCovarianceMatrix ( const SurfelIterator & itbegin,
                              const SurfelIterator & itend,
                              OutputIterator & result,
                              EvalFunctor functor );


  /**
       * Checks the validity/consistency of the object.
       * @return 'true' if the object is valid, 'false' otherwise.
       */
  bool isValid () const;

protected:

  /**
     * @brief computeCovarianceMatrix compute the covariance matrix from matrix of moments.
     *
     * @param[in] aMomentMatrix a matrix of digital moments
     * [ sum(1)
     *   sum(y) sum (x)
     *   sum(x*y) sum(y*y) sum(x*x)
     * ]
     * @param[out] aCovarianceMatrix the result covariance matrix
     */
  void computeCovarianceMatrix( const Quantity * aMomentMatrix, CovarianceMatrix & aCovarianceMatrix );

  /**
     * @brief fillMoments fill the matrix of moments with a given spel.
     *
     * @param[out]aMomentMatrix a matrix of digital moments
     * [ sum(1)
     *   sum(y) sum (x)
     *   sum(x*y) sum(y*y) sum(x*x)
     * ]
     * @param[in] aSpel current spel
     * @param[in] direction true if we add the current spel, false if we remove it.
     */
  void fillMoments( Quantity* aMomentMatrix, const Spel & aSpel, double direction );

  static const int nbMoments;
  static Spel defaultInnerSpel;
  static Spel defaultOuterSpel;
  static Quantity defaultInnerMoments[ 6 ];
  static Quantity defaultOuterMoments[ 6 ];
  static Quantity defaultInnerSum;
  static Quantity defaultOuterSum;

  /**
     * @brief core_eval method used ( in intern by eval() ) to compute the Quantity on a given surfel (*it)
     *
     * @param[in] it (iterator of a) surfel of the shape where the convolution is computed.
     * @param[out] innerSum the result Quantity when centering with the innerSpel.
     * @param[out] outerSum the result Quantity when centering with the outerSpel.
     * @param[in] useLastResults if we can use last results (optimisation with masks)
     * @param[in,out] lastInnerSpel last inner spel. Override at end of function with current inner spel (from surfel *it). Set empty if useLastResults is false.
     * @param[in,out] lastOuterSpel last outer spel. Override at end of function with current outer spel (from surfel *it). Set empty if useLastResults is false.
     * @param[in] lastInnerSum last Quantity when centering with inner spel. Set empty if useLastResults is false.
     * @param[in] lastOuterSum last Quantity when centering with outer spel. Set empty if useLastResults is false.
     *
     * @tparam SurfelIterator type of iterator on surfel
     */
  template< typename SurfelIterator >
  bool core_eval ( const SurfelIterator & it,
                   Quantity & innerSum,
                   Quantity & outerSum,
                   bool useLastResults = false,
                   Spel & lastInnerSpel = defaultInnerSpel,
                   Spel & lastOuterSpel = defaultOuterSpel,
                   Quantity & lastInnerSum = defaultInnerSum,
                   Quantity & lastOuterSum = defaultOuterSum );

  /**
     * @brief core_evalCovarianceMatrix method used ( in intern by evalCovarianceMatrix() ) to compute the covariance matrix on a given surfel (*it)
     *
     * @param[in] it (iterator of a) surfel of the shape where the convolution is computed.
     * @param[out] innerMatrix the result covariance matrix when centering with the innerSpel.
     * @param[out] outerMatrix the result covariance matrix when centering with the outerSpel.
     * @param[in] useLastResults if we can use last results (optimisation with masks)
     * @param[in,out] lastInnerSpel last inner spel. Override at end of function with current inner spel (from surfel *it). Set empty if useLastResults is false.
     * @param[in,out] lastOuterSpel last outer spel. Override at end of function with current outer spel (from surfel *it). Set empty if useLastResults is false.
     * @param[in,out] lastInnerMoments last inner moments when centering with inner spel. Override at end of function with current inner moments (from surfel *it). Set empty if useLastResults is false.
     * @param[in,out] lastOuterMoments last inner moments when centering with inner spel. Override at end of function with current outer moments (from surfel *it). Set empty if useLastResults is false.
     *
     * @tparam SurfelIterator type of iterator on surfel
     */
  template< typename SurfelIterator >
  bool core_evalCovarianceMatrix ( const SurfelIterator & it,
                                   CovarianceMatrix & innerMatrix,
                                   CovarianceMatrix & outerMatrix,
                                   bool useLastResults = false,
                                   Spel & lastInnerSpel = defaultInnerSpel,
                                   Spel & lastOuterSpel = defaultOuterSpel,
                                   Quantity * lastInnerMoments = defaultInnerMoments,
                                   Quantity * lastOuterMoments = defaultOuterMoments );



  // ------------------------- Private Datas --------------------------------

private:
  /// Current dimension (= 2)
  const Dimension dimension;

  /// Const ref of the shape functor
  const Functor & myFFunctor;

  /// Const ref of the kernel functor
  const KernelFunctor & myGFunctor;

  /// Const ref of the shape Kspace
  const KSpace & myKSpace;

  /// Converter Digital point -> Euclidean point
  Embedder myEmbedder;

  /// If the user uses init with masks. See init() for more information.
  bool isInitFullMasks;

  /// If the user uses init with masks and digital (full) kernel. See init() for more information.
  bool isInitKernelAndMasks;

  /// Copy of vector of iterators for kernel partial masks
  std::vector< PairIterators > myMasks;

  /// Two choice to iterate over the full kernel. See init() for more information.
  DigitalKernel * myKernel;
  PairIterators myKernelMask;


  /// Copy of the origin cell of the kernel.
  Spel myKernelSpelOrigin;

  // ------------------------- Hidden services ------------------------------

protected:
  /**
       * Constructor.
       * Forbidden by default (protected to avoid g++ warnings).
       */
  DigitalSurfaceConvolver ();

private:

  /**
       * Copy constructor.
       * @param other the object to clone.
       * Forbidden by default.
       */
  DigitalSurfaceConvolver ( const DigitalSurfaceConvolver & other );

  /**
       * Assignment.
       * @param other the object to copy.
       * @return a reference on 'this'.
       * Forbidden by default.
       */
  DigitalSurfaceConvolver & operator= ( const DigitalSurfaceConvolver & other );

  // ------------------------- Internals ------------------------------------

private:

}; // end of class DigitalSurfaceConvolver

template< typename TFunctor, typename TKernelFunctor, typename TKSpace, typename TDigitalKernel >
class DigitalSurfaceConvolver< TFunctor, TKernelFunctor, TKSpace, TDigitalKernel, 3 >
{
  // ----------------------- Types ------------------------------------------

public:

  typedef TFunctor Functor;
  typedef TKSpace KSpace;
  typedef TKernelFunctor KernelFunctor;
  typedef TDigitalKernel DigitalKernel;

  typedef Z3i::Domain Domain;

  typedef double Quantity;
  typedef PointVector< 3, Quantity > VectorQuantity;
  typedef SimpleMatrix< Quantity, 3, 3 > MatrixQuantity;
  typedef SimpleMatrix< double, 3, 3 > CovarianceMatrix;

  typedef typename KSpace::SCell Spel;
  typedef typename KSpace::Point Point;
  typedef typename KSpace::Space::RealPoint RealPoint;
  typedef Z3i::DigitalSet::ConstIterator KernelConstIterator;


  typedef std::pair< KernelConstIterator, KernelConstIterator > PairIterators;
  typedef SCellToMidPoint< KSpace > Embedder;

  BOOST_CONCEPT_ASSERT (( CCellFunctor< Functor > ));
  BOOST_CONCEPT_ASSERT (( CCellFunctor< KernelFunctor > ));

  // ----------------------- Standard services ------------------------------

public:

  /**
       * Constructor.
       *
       * @param[in] f a functor f(x).
       * @param[in] g a functor g(x).
       * @param[in] space space in which the shape is defined.
       */
  DigitalSurfaceConvolver ( ConstAlias< Functor > f, ConstAlias< KernelFunctor > g, ConstAlias< KSpace > space );


  /**
       * Destructor.
       */
  ~DigitalSurfaceConvolver() {}

  // ----------------------- Interface --------------------------------------

public:

  /**
       * Initialize the convolver using masks - allow to use the optimization with adjacent cells.
       *
       * Choose this init if you don't have few memory. Need to store the full kernel explicitly.
       *
       * @param[in] pOrigin center (digital point) of the kernel support.
       * @param[in] fullKernel pair of iterators of the full kernel. first is the first iterator (of spel) of the kernel support, second is the last iterator (of spel, excluded).
       * @param[in] masks Vector of iterators (of spel) of the first and last spel of each masks. They must be ordered using a trit ({0,1,2}) encoded array.
       * trit 0 => shifting_coord = -1
       * trit 1 => shifting_coord = 0
       * trit 2 => shifting_coord = 1
       * Example in 3D :      zyx                 x  y  z
       * mask[0] : base3(0) = 000 => shifting = {-1,-1,-1}
       * mask[5] : base3(5) = 012 => shifting = { 1, 0,-1}
       */
  void init ( Point pOrigin, PairIterators fullKernel, std::vector< PairIterators > masks );

  /**
       * Intitialize the convolver using masks - allow to use the optimization with adjacent cells.
       *
       * Choose this init if you have few memory. It use implicitly the full kernel.
       *
       * @param[in] pOrigin center (digital point) of the kernel support.
       * @param[in] fullKernel pointer of the digital (full) kernel.
       * @param[in] masks Vector of iterators (of spel) of the first and last spel of each masks. They must be ordered using a trit ({0,1,2}) encoded array.
       * trit 0 => shifting_coord = -1
       * trit 1 => shifting_coord = 0
       * trit 2 => shifting_coord = 1
       * Example in 3D :      zyx                 x  y  z
       * mask[0] : base3(0) = 000 => shifting = {-1,-1,-1}
       * mask[5] : base3(5) = 012 => shifting = { 1, 0,-1}
       */
  void init ( Point pOrigin, DigitalKernel * fullKernel, std::vector< PairIterators > masks );

  /**
       * Convolve the kernel at a given position.
       *
       * @param[in] it (iterator of a) surfel of the shape where the convolution is computed.
       *
       * @tparam SurfelIterator type of iterator of a surfel on the shape.
       *
       * @return the estimated quantity at *it : (f*g)(t)
       */
  template< typename SurfelIterator >
  Quantity eval ( const SurfelIterator & it );


  /**
       * Convolve the kernel at a given position and work with the result.
       *
       * @param[in] it (iterator of a) surfel of the shape where the convolution is computed.
       * @param[in] functor functor called with the result of the convolution.
       *
       * @tparam SurfelIterator type of iterator of a surfel on the shape.
       * @tparam EvalFunctor type of functor on Quantity.
       *
       * @return the return quantity of functor after giving in parameter the result of the convolution at *it
       */
  template< typename SurfelIterator, typename EvalFunctor >
  typename EvalFunctor::Value eval ( const SurfelIterator & it,
                                     EvalFunctor functor );


  /**
       * Iterate the convolver between [itbegin, itend[ with the convolver.
       *
       * @param[in] itbegin (iterator of the) first surfel of the shape where the convolution is computed.
       * @param[in] itend (iterator of the) last (excluded) surfel of the shape where the convolution is computed.
       * @param[out] result iterator of an array where estimates quantities are set ( the estimated quantity from *itbegin till *itend (excluded)).
       *
       * @tparam SurfelIterator type of iterator of a surfel on the shape.
       * @tparam OutputIterator type of iterator on an array when Quantity are stored.
       */
  template< typename SurfelIterator, typename OutputIterator >
  void eval ( const SurfelIterator & itbegin,
              const SurfelIterator & itend,
              OutputIterator & result );

  /**
       * Iterate the convolver between [itbegin, itend[ and work with the result.
       *
       * @param[in] itbegin (iterator of the) first surfel of the shape where the convolution is computed.
       * @param[in] itend (iterator of the) last (excluded) surfel of the shape where the convolution is computed.
       * @param[out] result iterator of an array where estimates quantities are set ( the estimated quantity from *itbegin till *itend (excluded)).
       * @param[in] functor functor called with the result of the convolution.
       *
       * @tparam SurfelIterator type of iterator of a surfel on the shape.
       * @tparam OutputIterator type of iterator on an array when Quantity are stored.
       * @tparam EvalFunctor type of functor on Quantity.
       */
  template< typename SurfelIterator, typename OutputIterator, typename EvalFunctor >
  void eval ( const SurfelIterator & itbegin,
              const SurfelIterator & itend,
              OutputIterator & result,
              EvalFunctor functor );



  /**
       * Convolve the kernel at a given position and return a covariance matrix.
       *
       * @param[in] it (iterator of a) surfel of the shape where the covariance matrix is computed.
       *
       * @tparam SurfelIterator type of iterator of a surfel on the shape.
       *
       * @return the covariance matrix at *it
       */
  template< typename SurfelIterator >
  CovarianceMatrix evalCovarianceMatrix ( const SurfelIterator & it );

  /**
       * Convolve the kernel at a given position and return the result of the functor with the covariance matrix.
       *
       * @param[in] it (iterator of a) surfel of the shape where the covariance matrix is computed.
       * @param[in] functor functor called with the result of the convolution.
       *
       * @tparam SurfelIterator type of iterator of a surfel on the shape.
       * @tparam EvalFunctor type of functor on CovarianceMatrix.
       *
       * @return the result of the functor with the covariance matrix.
       */
  template< typename SurfelIterator, typename EvalFunctor >
  typename EvalFunctor::Value evalCovarianceMatrix ( const SurfelIterator & it,
                                                     EvalFunctor functor );

  /**
       * Iterate the convolver between [itbegin, itend[ and return a covariance matrix for each position.
       *
       * @param[in] itbegin (iterator of the) first surfel of the shape where the covariance matrix is computed.
       * @param[in] itend (iterator of the) last (excluded) surfel of the shape where the covariance matrix is computed.
       * @param[out] result iterator of an array where estimates covariance matrix are set ( the covariance matrix from *itbegin till *itend (excluded)).
       *
       * @tparam SurfelIterator type of iterator of a surfel on the shape.
       * @tparam OutputIterator type of iterator on an array when Quantity are stored.
       */
  template< typename SurfelIterator, typename OutputIterator >
  void evalCovarianceMatrix ( const SurfelIterator & itbegin,
                              const SurfelIterator & itend,
                              OutputIterator & result );

  /**
       * Iterate the convolver between [itbegin, itend[ and return a covariance matrix for each position.
       *
       * @param[in] itbegin (iterator of the) first surfel of the shape where the covariance matrix is computed.
       * @param[in] itend (iterator of the) last (excluded) surfel of the shape where the covariance matrix is computed.
       * @param[out] result iterator of an array where results of functor are set.
       * @param[in] functor functor called with the result of the convolution.
       *
       * @tparam SurfelIterator type of iterator of a surfel on the shape.
       * @tparam OutputIterator type of iterator on an array when Quantity are stored.
       * @tparam EvalFunctor type of functor on CovarianceMatrix.
       */
  template< typename SurfelIterator, typename OutputIterator, typename EvalFunctor >
  void evalCovarianceMatrix ( const SurfelIterator & itbegin,
                              const SurfelIterator & itend,
                              OutputIterator & result,
                              EvalFunctor functor );

  /**
       * Checks the validity/consistency of the object.
       * @return 'true' if the object is valid, 'false' otherwise.
       */
  bool isValid() const;

protected:

  /**
     * @brief computeCovarianceMatrix compute the covariance matrix from matrix of moments.
     *
     * @param[in] aMomentMatrix a matrix of digital moments
     * [ sum(1)
     *   sum(z) sum(y) sum (x)
     *   sum(y*z) sum(x*z) sum(x*y)
     *   sum(z*z) sum(y*y) sum(x*x)
     * ]
     * @param[out] aCovarianceMatrix the result covariance matrix
     */
  void computeCovarianceMatrix ( const Quantity * aMomentMatrix, CovarianceMatrix & aCovarianceMatrix );

  /**
     * @brief fillMoments fill the matrix of moments with a given spel.
     *
     * @param[out]aMomentMatrix a matrix of digital moments
     * [ sum(1)
     *   sum(z) sum(y) sum (x)
     *   sum(y*z) sum(x*z) sum(x*y)
     *   sum(z*z) sum(y*y) sum(x*x)
     * ]
     * @param[in] aSpel current spel
     * @param[in] direction true if we add the current spel, false if we remove it.
     */
  void fillMoments ( Quantity * aMomentMatrix, const Spel & aSpel, double direction );

  static const int nbMoments;
  static Spel defaultInnerSpel;
  static Spel defaultOuterSpel;
  static Quantity defaultInnerMoments[ 10 ];
  static Quantity defaultOuterMoments[ 10 ];
  static Quantity defaultInnerSum;
  static Quantity defaultOuterSum;

  /**
     * @brief core_eval method used ( in intern by eval() ) to compute the Quantity on a given surfel (*it)
     *
     * @param[in] it (iterator of a) surfel of the shape where the convolution is computed.
     * @param[out] innerSum the result Quantity when centering with the innerSpel.
     * @param[out] outerSum the result Quantity when centering with the outerSpel.
     * @param[in] useLastResults if we can use last results (optimisation with masks)
     * @param[in,out] lastInnerSpel last inner spel. Override at end of function with current inner spel (from surfel *it). Set empty if useLastResults is false.
     * @param[in,out] lastOuterSpel last outer spel. Override at end of function with current outer spel (from surfel *it). Set empty if useLastResults is false.
     * @param[in] lastInnerSum last Quantity when centering with inner spel. Set empty if useLastResults is false.
     * @param[in] lastOuterSum last Quantity when centering with outer spel. Set empty if useLastResults is false.
     *
     * @tparam SurfelIterator type of iterator on surfel
     */
  template< typename SurfelIterator >
  bool core_eval ( const SurfelIterator & it,
                   Quantity & innerSum,
                   Quantity & outerSum,
                   bool useLastResults = false,
                   Spel & lastInnerSpel = defaultInnerSpel,
                   Spel & lastOuterSpel = defaultOuterSpel,
                   Quantity & lastInnerSum = defaultInnerSum,
                   Quantity & lastOuterSum = defaultOuterSum );

  /**
     * @brief core_evalCovarianceMatrix method used ( in intern by evalCovarianceMatrix() ) to compute the covariance matrix on a given surfel (*it)
     *
     * @param[in] it (iterator of a) surfel of the shape where the convolution is computed.
     * @param[out] innerMatrix the result covariance matrix when centering with the innerSpel.
     * @param[out] outerMatrix the result covariance matrix when centering with the outerSpel.
     * @param[in] useLastResults if we can use last results (optimisation with masks)
     * @param[in,out] lastInnerSpel last inner spel. Override at end of function with current inner spel (from surfel *it). Set empty if useLastResults is false.
     * @param[in,out] lastOuterSpel last outer spel. Override at end of function with current outer spel (from surfel *it). Set empty if useLastResults is false.
     * @param[in,out] lastInnerMoments last inner moments when centering with inner spel. Override at end of function with current inner moments (from surfel *it). Set empty if useLastResults is false.
     * @param[in,out] lastOuterMoments last inner moments when centering with inner spel. Override at end of function with current outer moments (from surfel *it). Set empty if useLastResults is false.
     *
     * @tparam SurfelIterator type of iterator on surfel
     */
  template< typename SurfelIterator >
  bool core_evalCovarianceMatrix ( const SurfelIterator & it,
                                   CovarianceMatrix & innerMatrix,
                                   CovarianceMatrix & outerMatrix,
                                   bool useLastResults = false,
                                   Spel & lastInnerSpel = defaultInnerSpel,
                                   Spel & lastOuterSpel = defaultOuterSpel,
                                   Quantity * lastInnerMoments = defaultInnerMoments,
                                   Quantity * lastOuterMoments = defaultOuterMoments );


  // ------------------------- Private Datas --------------------------------

private:
  /// Current dimension (= 3)
  const Dimension dimension;

  /// Const ref of the shape functor
  const Functor & myFFunctor;

  /// Const ref of the kernel functor
  const KernelFunctor & myGFunctor;

  /// Const ref of the shape Kspace
  const KSpace & myKSpace;

  /// Converter Digital point -> Euclidean point
  Embedder myEmbedder;

  /// If the user uses init with masks. See init() for more information.
  bool isInitFullMasks;

  /// If the user uses init with masks and digital (full) kernel. See init() for more information.
  bool isInitKernelAndMasks;

  /// Copy of vector of iterators for kernel partial masks
  std::vector< PairIterators > myMasks;

  /// Two choice to iterate over the full kernel. See init() for more information.
  DigitalKernel * myKernel;
  PairIterators myKernelMask;


  /// Copy of the origin cell of the kernel.
  Spel myKernelSpelOrigin;

  // ------------------------- Hidden services ------------------------------

protected:
  /**
       * Constructor.
       * Forbidden by default (protected to avoid g++ warnings).
       */
  DigitalSurfaceConvolver ();

private:

  /**
       * Copy constructor.
       * @param other the object to clone.
       * Forbidden by default.
       */
  DigitalSurfaceConvolver ( const DigitalSurfaceConvolver & other );

  /**
       * Assignment.
       * @param other the object to copy.
       * @return a reference on 'this'.
       * Forbidden by default.
       */
  DigitalSurfaceConvolver & operator= ( const DigitalSurfaceConvolver & other );

  // ------------------------- Internals ------------------------------------

private:

}; // end of class DigitalSurfaceConvolver



/**
   * Overloads 'operator<<' for displaying objects of class 'DigitalSurfaceConvolver'.
   * @param out the output stream where the object is written.
   * @param object the object of class 'DigitalSurfaceConvolver' to write.
   * @return the output stream after the writing.
   */
template< typename TF,  typename TKF, typename TKS, typename TDK, Dimension dimension >
std::ostream&
operator<< ( std::ostream & out, const DGtal::DigitalSurfaceConvolver< TF, TKF, TKS, TDK, dimension > & object );

template< typename TF,  typename TKF, typename TKS, typename TDK >
std::ostream&
operator<< ( std::ostream & out, const DGtal::DigitalSurfaceConvolver< TF, TKF, TKS, TDK, 2 > & object );

template< typename TF,  typename TKF, typename TKS, typename TDK >
std::ostream&
operator<< ( std::ostream & out, const DGtal::DigitalSurfaceConvolver<TF, TKF, TKS, TDK, 3 > & object );


} // namespace DGtal


///////////////////////////////////////////////////////////////////////////////
// Includes inline functions.
#include "DGtal/geometry/surfaces/DigitalSurfaceConvolver.ih"


//                                                                           //
///////////////////////////////////////////////////////////////////////////////

#endif // !defined DigitalSurfaceConvolver_h

#undef DigitalSurfaceConvolver_RECURSES
#endif // else defined(DigitalSurfaceConvolver_RECURSES)<|MERGE_RESOLUTION|>--- conflicted
+++ resolved
@@ -53,10 +53,7 @@
 #include "DGtal/base/Clone.h"
 #include "DGtal/kernel/CCellFunctor.h"
 #include "DGtal/topology/CanonicSCellEmbedder.h"
-<<<<<<< HEAD
 #include "DGtal/topology/SCellsFunctors.h"
-=======
->>>>>>> 718b890a
 //////////////////////////////////////////////////////////////////////////////
 
 namespace DGtal
@@ -98,7 +95,7 @@
   typedef Z2i::DigitalSet::ConstIterator KernelConstIterator;
 
   typedef std::pair< KernelConstIterator, KernelConstIterator > PairIterators;
-  typedef SCellToMidPoint< KSpace > Embedder;
+  typedef CanonicSCellEmbedder< KSpace > Embedder;
 
   BOOST_CONCEPT_ASSERT (( CCellFunctor< Functor > ));
   BOOST_CONCEPT_ASSERT (( CCellFunctor< KernelFunctor > ));
@@ -108,18 +105,18 @@
 public:
 
   /**
-       * Constructor.
-       *
-       * @param[in] f a functor f(x).
-       * @param[in] g a functor g(x).
-       * @param[in] space space in which the shape is defined.
-       */
+  * Constructor.
+  *
+  * @param[in] f a functor f(x).
+  * @param[in] g a functor g(x).
+  * @param[in] space space in which the shape is defined.
+  */
   DigitalSurfaceConvolver ( ConstAlias< Functor > f, ConstAlias< KernelFunctor > g, ConstAlias< KSpace > space );
 
 
   /**
-       * Destructor.
-       */
+  * Destructor.
+  */
   ~DigitalSurfaceConvolver () {}
 
   // ----------------------- Interface --------------------------------------
@@ -127,95 +124,99 @@
 public:
 
   /**
-       * Initialize the convolver using masks - allow to use the optimization with adjacent cells.
-       *
-       * Choose this init if you don't have few memory. Need to store the full kernel explicitly.
-       *
-       * @param[in] pOrigin center (digital point) of the kernel support.
-       * @param[in] fullKernel pair of iterators of the full kernel. first is the first iterator (of spel) of the kernel support, second is the last iterator (of spel, excluded).
-       * @param[in] masks Vector of iterators (of spel) of the first and last spel of each masks. They must be ordered using a trit ({0,1,2}) encoded array.
-       * trit 0 => shifting_coord = -1
-       * trit 1 => shifting_coord = 0
-       * trit 2 => shifting_coord = 1
-       * Example in 3D :      zyx                 x  y  z
-       * mask[0] : base3(0) = 000 => shifting = {-1,-1,-1}
-       * mask[5] : base3(5) = 012 => shifting = { 1, 0,-1}
-       */
-  void init ( Point pOrigin, PairIterators fullKernel, std::vector< PairIterators > masks );
-
-  /**
-       * Intitialize the convolver using masks - allow to use the optimization with adjacent cells.
-       *
-       * Choose this init if you have few memory. It use implicitly the full kernel.
-       *
-       * @param[in] pOrigin center (digital point) of the kernel support.
-       * @param[in] fullKernel pointer of the digital (full) kernel.
-       * @param[in] masks Vector of iterators (of spel) of the first and last spel of each masks. They must be ordered using a trit ({0,1,2}) encoded array.
-       * trit 0 => shifting_coord = -1
-       * trit 1 => shifting_coord = 0
-       * trit 2 => shifting_coord = 1
-       * Example in 3D :      zyx                 x  y  z
-       * mask[0] : base3(0) = 000 => shifting = {-1,-1,-1}
-       * mask[5] : base3(5) = 012 => shifting = { 1, 0,-1}
-       */
-  void init ( Point pOrigin, DigitalKernel * fullKernel, std::vector< PairIterators > masks );
-
-  /**
-       * Convolve the kernel at a given position.
-       *
-       * @param[in] it (iterator of a) surfel of the shape where the convolution is computed.
-       *
-       * @tparam SurfelIterator type of iterator of a surfel on the shape.
-       *
-       * @return the estimated quantity at *it : (f*g)(t)
-       */
+  * Initialize the convolver using masks - allow to use the optimization with adjacent cells.
+  *
+  * Choose this init if you don't have few memory. Need to store the full kernel explicitly.
+  *
+  * @param[in] pOrigin center (digital point) of the kernel support.
+  * @param[in] fullKernel pair of iterators of the full kernel. first is the first iterator (of spel) of the kernel support, second is the last iterator (of spel, excluded).
+  * @param[in] masks Vector of iterators (of spel) of the first and last spel of each masks. They must be ordered using a trit ({0,1,2}) encoded array.
+  * trit 0 => shifting_coord = -1
+  * trit 1 => shifting_coord = 0
+  * trit 2 => shifting_coord = 1
+  * Example in 3D :      zyx                 x  y  z
+  * mask[0] : base3(0) = 000 => shifting = {-1,-1,-1}
+  * mask[5] : base3(5) = 012 => shifting = { 1, 0,-1}
+  */
+  void init ( const Point & pOrigin,
+              ConstAlias< PairIterators > fullKernel,
+              ConstAlias< std::vector< PairIterators > > masks );
+
+  /**
+  * Intitialize the convolver using masks - allow to use the optimization with adjacent cells.
+  *
+  * Choose this init if you have few memory. It use implicitly the full kernel.
+  *
+  * @param[in] pOrigin center (digital point) of the kernel support.
+  * @param[in] fullKernel pointer of the digital (full) kernel.
+  * @param[in] masks Vector of iterators (of spel) of the first and last spel of each masks. They must be ordered using a trit ({0,1,2}) encoded array.
+  * trit 0 => shifting_coord = -1
+  * trit 1 => shifting_coord = 0
+  * trit 2 => shifting_coord = 1
+  * Example in 3D :      zyx                 x  y  z
+  * mask[0] : base3(0) = 000 => shifting = {-1,-1,-1}
+  * mask[5] : base3(5) = 012 => shifting = { 1, 0,-1}
+  */
+  void init ( const Point & pOrigin,
+              ConstAlias< DigitalKernel > fullKernel,
+              ConstAlias< std::vector< PairIterators > > masks );
+
+  /**
+  * Convolve the kernel at a given position.
+  *
+  * @param[in] it (iterator of a) surfel of the shape where the convolution is computed.
+  *
+  * @tparam SurfelIterator type of iterator of a surfel on the shape.
+  *
+  * @return the estimated quantity at *it : (f*g)(t)
+  */
   template< typename SurfelIterator >
   Quantity eval ( const SurfelIterator & it );
 
 
   /**
-       * Convolve the kernel at a given position and work with the result.
-       *
-       * @param[in] it (iterator of a) surfel of the shape where the convolution is computed.
-       * @param[in] functor functor called with the result of the convolution.
-       *
-       * @tparam SurfelIterator type of iterator of a surfel on the shape.
-       * @tparam EvalFunctor type of functor on Quantity.
-       *
-       * @return the return quantity of functor after giving in parameter the result of the convolution at *it
-       */
+  * Convolve the kernel at a given position and work with the result.
+  *
+  * @param[in] it (iterator of a) surfel of the shape where the convolution is computed.
+  * @param[in] functor functor called with the result of the convolution.
+  *
+  * @tparam SurfelIterator type of iterator of a surfel on the shape.
+  * @tparam EvalFunctor type of functor on Quantity.
+  *
+  * @return the return quantity of functor after giving in parameter the result of the convolution at *it
+  */
   template< typename SurfelIterator, typename EvalFunctor >
   typename EvalFunctor::Value eval ( const SurfelIterator & it,
                                      EvalFunctor functor );
 
 
   /**
-       * Iterate the convolver between [itbegin, itend[ with the convolver.
-       *
-       * @param[in] itbegin (iterator of the) first surfel of the shape where the convolution is computed.
-       * @param[in] itend (iterator of the) last (excluded) surfel of the shape where the convolution is computed.
-       * @param[out] result iterator of an array where estimates quantities are set ( the estimated quantity from *itbegin till *itend (excluded)).
-       *
-       * @tparam SurfelIterator type of iterator of a surfel on the shape.
-       * @tparam OutputIterator type of iterator on an array when Quantity are stored.
-       */
+  * Iterate the convolver between [itbegin, itend[ with the convolver.
+  *
+  * @param[in] itbegin (iterator of the) first surfel of the shape where the convolution is computed.
+  * @param[in] itend (iterator of the) last (excluded) surfel of the shape where the convolution is computed.
+  * @param[out] result iterator of an array where estimates quantities are set ( the estimated quantity from *itbegin till *itend (excluded)).
+  *
+  * @tparam SurfelIterator type of iterator of a surfel on the shape.
+  * @tparam OutputIterator type of iterator on an array when Quantity are stored.
+  */
   template< typename SurfelIterator, typename OutputIterator >
   void eval ( const SurfelIterator & itbegin,
               const SurfelIterator & itend,
               OutputIterator & result );
 
   /**
-       * Iterate the convolver between [itbegin, itend[ and work with the result.
-       *
-       * @param[in] itbegin (iterator of the) first surfel of the shape where the convolution is computed.
-       * @param[in] itend (iterator of the) last (excluded) surfel of the shape where the convolution is computed.
-       * @param[out] result iterator of an array where estimates quantities are set ( the estimated quantity from *itbegin till *itend (excluded)).
-       * @param[in] functor functor called with the result of the convolution.
-       *
-       * @tparam SurfelIterator type of iterator of a surfel on the shape.
-       * @tparam OutputIterator type of iterator on an array when Quantity are stored.
-       * @tparam EvalFunctor type of functor on Quantity.
-       */
+  * Iterate the convolver between [itbegin, itend[ and work with the result.
+  *
+  * @param[in] itbegin (iterator of the) first surfel of the shape where the convolution is computed.
+  * @param[in] itend (iterator of the) last (excluded) surfel of the shape where the convolution is computed.
+  * @param[out] result iterator of an array where estimates quantities are set ( the estimated quantity from *itbegin till *itend (excluded)).
+  * @param[in] functor functor called with the result of the convolution.
+  *
+  * @tparam SurfelIterator type of iterator of a surfel on the shape.
+  * @tparam OutputIterator type of iterator on an array when Quantity are stored.
+  * @tparam EvalFunctor type of functor on Quantity.
+  */
   template< typename SurfelIterator, typename OutputIterator, typename EvalFunctor >
   void eval ( const SurfelIterator & itbegin,
               const SurfelIterator & itend,
@@ -224,59 +225,59 @@
 
 
   /**
-       * Convolve the kernel at a given position and return a covariance matrix.
-       *
-       * @param[in] it (iterator of a) surfel of the shape where the covariance matrix is computed.
-       *
-       * @tparam SurfelIterator type of iterator of a surfel on the shape.
-       *
-       * @return the covariance matrix at *it
-       */
+  * Convolve the kernel at a given position and return a covariance matrix.
+  *
+  * @param[in] it (iterator of a) surfel of the shape where the covariance matrix is computed.
+  *
+  * @tparam SurfelIterator type of iterator of a surfel on the shape.
+  *
+  * @return the covariance matrix at *it
+  */
   template< typename SurfelIterator >
   CovarianceMatrix evalCovarianceMatrix ( const SurfelIterator & it );
 
   /**
-       * Convolve the kernel at a given position and return the result of the functor with the covariance matrix.
-       *
-       * @param[in] it (iterator of a) surfel of the shape where the covariance matrix is computed.
-       * @param[in] functor functor called with the result of the convolution.
-       *
-       * @tparam SurfelIterator type of iterator of a surfel on the shape.
-       * @tparam EvalFunctor type of functor on CovarianceMatrix.
-       *
-       * @return the result of the functor with the covariance matrix.
-       */
+  * Convolve the kernel at a given position and return the result of the functor with the covariance matrix.
+  *
+  * @param[in] it (iterator of a) surfel of the shape where the covariance matrix is computed.
+  * @param[in] functor functor called with the result of the convolution.
+  *
+  * @tparam SurfelIterator type of iterator of a surfel on the shape.
+  * @tparam EvalFunctor type of functor on CovarianceMatrix.
+  *
+  * @return the result of the functor with the covariance matrix.
+  */
   template< typename SurfelIterator, typename EvalFunctor >
   typename EvalFunctor::Value evalCovarianceMatrix ( const SurfelIterator & it,
                                                      EvalFunctor functor );
 
   /**
-       * Iterate the convolver between [itbegin, itend[ and return a covariance matrix for each position.
-       *
-       * @param[in] itbegin (iterator of the) first surfel of the shape where the covariance matrix is computed.
-       * @param[in] itend (iterator of the) last (excluded) surfel of the shape where the covariance matrix is computed.
-       * @param[out] result iterator of an array where estimates covariance matrix are set ( the covariance matrix from *itbegin till *itend (excluded)).
-       *
-       * @tparam SurfelIterator type of iterator of a surfel on the shape.
-       * @tparam OutputIterator type of iterator on an array when Quantity are stored.
-       */
+  * Iterate the convolver between [itbegin, itend[ and return a covariance matrix for each position.
+  *
+  * @param[in] itbegin (iterator of the) first surfel of the shape where the covariance matrix is computed.
+  * @param[in] itend (iterator of the) last (excluded) surfel of the shape where the covariance matrix is computed.
+  * @param[out] result iterator of an array where estimates covariance matrix are set ( the covariance matrix from *itbegin till *itend (excluded)).
+  *
+  * @tparam SurfelIterator type of iterator of a surfel on the shape.
+  * @tparam OutputIterator type of iterator on an array when Quantity are stored.
+  */
   template< typename SurfelIterator, typename OutputIterator >
   void evalCovarianceMatrix ( const SurfelIterator & itbegin,
                               const SurfelIterator & itend,
                               OutputIterator & result );
 
   /**
-       * Iterate the convolver between [itbegin, itend[ and return a covariance matrix for each position.
-       *
-       * @param[in] itbegin (iterator of the) first surfel of the shape where the covariance matrix is computed.
-       * @param[in] itend (iterator of the) last (excluded) surfel of the shape where the covariance matrix is computed.
-       * @param[out] result iterator of an array where results of functor are set.
-       * @param[in] functor functor called with the result of the convolution.
-       *
-       * @tparam SurfelIterator type of iterator of a surfel on the shape.
-       * @tparam OutputIterator type of iterator on an array when Quantity are stored.
-       * @tparam EvalFunctor type of functor on CovarianceMatrix.
-       */
+  * Iterate the convolver between [itbegin, itend[ and return a covariance matrix for each position.
+  *
+  * @param[in] itbegin (iterator of the) first surfel of the shape where the covariance matrix is computed.
+  * @param[in] itend (iterator of the) last (excluded) surfel of the shape where the covariance matrix is computed.
+  * @param[out] result iterator of an array where results of functor are set.
+  * @param[in] functor functor called with the result of the convolution.
+  *
+  * @tparam SurfelIterator type of iterator of a surfel on the shape.
+  * @tparam OutputIterator type of iterator on an array when Quantity are stored.
+  * @tparam EvalFunctor type of functor on CovarianceMatrix.
+  */
   template< typename SurfelIterator, typename OutputIterator, typename EvalFunctor >
   void evalCovarianceMatrix ( const SurfelIterator & itbegin,
                               const SurfelIterator & itend,
@@ -285,60 +286,60 @@
 
 
   /**
-       * Checks the validity/consistency of the object.
-       * @return 'true' if the object is valid, 'false' otherwise.
-       */
+  * Checks the validity/consistency of the object.
+  * @return 'true' if the object is valid, 'false' otherwise.
+  */
   bool isValid () const;
 
 protected:
 
   /**
-     * @brief computeCovarianceMatrix compute the covariance matrix from matrix of moments.
-     *
-     * @param[in] aMomentMatrix a matrix of digital moments
-     * [ sum(1)
-     *   sum(y) sum (x)
-     *   sum(x*y) sum(y*y) sum(x*x)
-     * ]
-     * @param[out] aCovarianceMatrix the result covariance matrix
-     */
+   * @brief computeCovarianceMatrix compute the covariance matrix from matrix of moments.
+   *
+   * @param[in] aMomentMatrix a matrix of digital moments
+   * [ sum(1)
+   *   sum(y) sum (x)
+   *   sum(x*y) sum(y*y) sum(x*x)
+   * ]
+   * @param[out] aCovarianceMatrix the result covariance matrix
+   */
   void computeCovarianceMatrix( const Quantity * aMomentMatrix, CovarianceMatrix & aCovarianceMatrix );
 
   /**
-     * @brief fillMoments fill the matrix of moments with a given spel.
-     *
-     * @param[out]aMomentMatrix a matrix of digital moments
-     * [ sum(1)
-     *   sum(y) sum (x)
-     *   sum(x*y) sum(y*y) sum(x*x)
-     * ]
-     * @param[in] aSpel current spel
-     * @param[in] direction true if we add the current spel, false if we remove it.
-     */
+   * @brief fillMoments fill the matrix of moments with a given spel.
+   *
+   * @param[out]aMomentMatrix a matrix of digital moments
+   * [ sum(1)
+   *   sum(y) sum (x)
+   *   sum(x*y) sum(y*y) sum(x*x)
+   * ]
+   * @param[in] aSpel current spel
+   * @param[in] direction true if we add the current spel, false if we remove it.
+   */
   void fillMoments( Quantity* aMomentMatrix, const Spel & aSpel, double direction );
 
-  static const int nbMoments;
-  static Spel defaultInnerSpel;
-  static Spel defaultOuterSpel;
-  static Quantity defaultInnerMoments[ 6 ];
-  static Quantity defaultOuterMoments[ 6 ];
-  static Quantity defaultInnerSum;
-  static Quantity defaultOuterSum;
-
-  /**
-     * @brief core_eval method used ( in intern by eval() ) to compute the Quantity on a given surfel (*it)
-     *
-     * @param[in] it (iterator of a) surfel of the shape where the convolution is computed.
-     * @param[out] innerSum the result Quantity when centering with the innerSpel.
-     * @param[out] outerSum the result Quantity when centering with the outerSpel.
-     * @param[in] useLastResults if we can use last results (optimisation with masks)
-     * @param[in,out] lastInnerSpel last inner spel. Override at end of function with current inner spel (from surfel *it). Set empty if useLastResults is false.
-     * @param[in,out] lastOuterSpel last outer spel. Override at end of function with current outer spel (from surfel *it). Set empty if useLastResults is false.
-     * @param[in] lastInnerSum last Quantity when centering with inner spel. Set empty if useLastResults is false.
-     * @param[in] lastOuterSum last Quantity when centering with outer spel. Set empty if useLastResults is false.
-     *
-     * @tparam SurfelIterator type of iterator on surfel
-     */
+  static const int nbMoments; ///< the number of moments is dependant to the dimension. In 2D, it's 6. (see method fillMoments())
+  static Spel defaultInnerSpel; ///< default Spel, used as default parameter in core_eval and core_evalCovarianceMatrix functions
+  static Spel defaultOuterSpel; ///< default Spel, used as default parameter in core_eval and core_evalCovarianceMatrix functions
+  static Quantity defaultInnerMoments[ 6 ]; ///< default array of Quantity, used as default parameter in core_evalCovarianceMatrix function
+  static Quantity defaultOuterMoments[ 6 ]; ///< default array of Quantity, used as default parameter in core_evalCovarianceMatrix function
+  static Quantity defaultInnerSum; ///< default Quantity, used as default parameter in core_eval function
+  static Quantity defaultOuterSum; ///< default Quantity, used as default parameter in core_eval function
+
+  /**
+   * @brief core_eval method used ( in intern by eval() ) to compute the Quantity on a given surfel (*it)
+   *
+   * @param[in] it (iterator of a) surfel of the shape where the convolution is computed.
+   * @param[out] innerSum the result Quantity when centering with the innerSpel.
+   * @param[out] outerSum the result Quantity when centering with the outerSpel.
+   * @param[in] useLastResults if we can use last results (optimisation with masks)
+   * @param[in,out] lastInnerSpel last inner spel. Override at end of function with current inner spel (from surfel *it). Set empty if useLastResults is false.
+   * @param[in,out] lastOuterSpel last outer spel. Override at end of function with current outer spel (from surfel *it). Set empty if useLastResults is false.
+   * @param[in] lastInnerSum last Quantity when centering with inner spel. Set empty if useLastResults is false.
+   * @param[in] lastOuterSum last Quantity when centering with outer spel. Set empty if useLastResults is false.
+   *
+   * @tparam SurfelIterator type of iterator on surfel
+   */
   template< typename SurfelIterator >
   bool core_eval ( const SurfelIterator & it,
                    Quantity & innerSum,
@@ -350,19 +351,19 @@
                    Quantity & lastOuterSum = defaultOuterSum );
 
   /**
-     * @brief core_evalCovarianceMatrix method used ( in intern by evalCovarianceMatrix() ) to compute the covariance matrix on a given surfel (*it)
-     *
-     * @param[in] it (iterator of a) surfel of the shape where the convolution is computed.
-     * @param[out] innerMatrix the result covariance matrix when centering with the innerSpel.
-     * @param[out] outerMatrix the result covariance matrix when centering with the outerSpel.
-     * @param[in] useLastResults if we can use last results (optimisation with masks)
-     * @param[in,out] lastInnerSpel last inner spel. Override at end of function with current inner spel (from surfel *it). Set empty if useLastResults is false.
-     * @param[in,out] lastOuterSpel last outer spel. Override at end of function with current outer spel (from surfel *it). Set empty if useLastResults is false.
-     * @param[in,out] lastInnerMoments last inner moments when centering with inner spel. Override at end of function with current inner moments (from surfel *it). Set empty if useLastResults is false.
-     * @param[in,out] lastOuterMoments last inner moments when centering with inner spel. Override at end of function with current outer moments (from surfel *it). Set empty if useLastResults is false.
-     *
-     * @tparam SurfelIterator type of iterator on surfel
-     */
+   * @brief core_evalCovarianceMatrix method used ( in intern by evalCovarianceMatrix() ) to compute the covariance matrix on a given surfel (*it)
+   *
+   * @param[in] it (iterator of a) surfel of the shape where the convolution is computed.
+   * @param[out] innerMatrix the result covariance matrix when centering with the innerSpel.
+   * @param[out] outerMatrix the result covariance matrix when centering with the outerSpel.
+   * @param[in] useLastResults if we can use last results (optimisation with masks)
+   * @param[in,out] lastInnerSpel last inner spel. Override at end of function with current inner spel (from surfel *it). Set empty if useLastResults is false.
+   * @param[in,out] lastOuterSpel last outer spel. Override at end of function with current outer spel (from surfel *it). Set empty if useLastResults is false.
+   * @param[in,out] lastInnerMoments last inner moments when centering with inner spel. Override at end of function with current inner moments (from surfel *it). Set empty if useLastResults is false.
+   * @param[in,out] lastOuterMoments last inner moments when centering with inner spel. Override at end of function with current outer moments (from surfel *it). Set empty if useLastResults is false.
+   *
+   * @tparam SurfelIterator type of iterator on surfel
+   */
   template< typename SurfelIterator >
   bool core_evalCovarianceMatrix ( const SurfelIterator & it,
                                    CovarianceMatrix & innerMatrix,
@@ -378,59 +379,51 @@
   // ------------------------- Private Datas --------------------------------
 
 private:
-  /// Const ref of the shape functor
-  const Functor & myFFunctor;
-
-  /// Const ref of the kernel functor
-  const KernelFunctor & myGFunctor;
-
-  /// Const ref of the shape Kspace
-  const KSpace & myKSpace;
-
-  /// Converter Digital point -> Euclidean point
-  Embedder myEmbedder;
-
-  /// If the user uses init with masks. See init() for more information.
-  bool isInitFullMasks;
-
-  /// If the user uses init with masks and digital (full) kernel. See init() for more information.
-  bool isInitKernelAndMasks;
-
-  /// Copy of vector of iterators for kernel partial masks
-  std::vector< PairIterators > myMasks;
-
-  /// Two choice to iterate over the full kernel. See init() for more information.
-  DigitalKernel * myKernel;
-  PairIterators myKernelMask;
-
-
-  /// Copy of the origin cell of the kernel.
-  Spel myKernelSpelOrigin;
+
+  const Functor & myFFunctor; ///< Const ref of the shape functor
+
+  const KernelFunctor & myGFunctor; ///< Const ref of the kernel functor
+
+
+  const KSpace & myKSpace; ///< Const ref of the shape Kspace
+
+  Embedder myEmbedder; ///< Converter Digital point -> Euclidean point
+
+  bool isInitFullMasks; ///< If the user uses init with masks. See init() for more information.
+
+  bool isInitKernelAndMasks; ///< If the user uses init with masks and digital (full) kernel. See init() for more information.
+
+  const std::vector< PairIterators > * myMasks; ///< Copy of vector of iterators for kernel partial masks
+
+  const DigitalKernel * myKernel; ///< Two choice to iterate over the full kernel. See init() for more information.
+  const PairIterators * myKernelMask; ///< Two choice to iterate over the full kernel. See init() for more information.
+
+  Spel myKernelSpelOrigin; ///< Copy of the origin cell of the kernel.
 
   // ------------------------- Hidden services ------------------------------
 
 protected:
   /**
-       * Constructor.
-       * Forbidden by default (protected to avoid g++ warnings).
-       */
+  * Constructor.
+  * Forbidden by default (protected to avoid g++ warnings).
+  */
   DigitalSurfaceConvolver ();
 
 private:
 
   /**
-       * Copy constructor.
-       * @param other the object to clone.
-       * Forbidden by default.
-       */
+  * Copy constructor.
+  * @param other the object to clone.
+  * Forbidden by default.
+  */
   DigitalSurfaceConvolver ( const DigitalSurfaceConvolver & other );
 
   /**
-       * Assignment.
-       * @param other the object to copy.
-       * @return a reference on 'this'.
-       * Forbidden by default.
-       */
+  * Assignment.
+  * @param other the object to copy.
+  * @return a reference on 'this'.
+  * Forbidden by default.
+  */
   DigitalSurfaceConvolver & operator= ( const DigitalSurfaceConvolver & other );
 
   // ------------------------- Internals ------------------------------------
@@ -464,7 +457,7 @@
   typedef Z2i::DigitalSet::ConstIterator KernelConstIterator;
 
   typedef std::pair< KernelConstIterator, KernelConstIterator > PairIterators;
-  typedef SCellToMidPoint< KSpace > Embedder;
+  typedef CanonicSCellEmbedder< KSpace > Embedder;
 
   BOOST_CONCEPT_ASSERT (( CCellFunctor< Functor > ));
   BOOST_CONCEPT_ASSERT (( CCellFunctor< KernelFunctor > ));
@@ -474,18 +467,18 @@
 public:
 
   /**
-       * Constructor.
-       *
-       * @param[in] f a functor f(x).
-       * @param[in] g a functor g(x).
-       * @param[in] space space in which the shape is defined.
-       */
+  * Constructor.
+  *
+  * @param[in] f a functor f(x).
+  * @param[in] g a functor g(x).
+  * @param[in] space space in which the shape is defined.
+  */
   DigitalSurfaceConvolver ( ConstAlias< Functor > f, ConstAlias< KernelFunctor > g, ConstAlias< KSpace > space );
 
 
   /**
-       * Destructor.
-       */
+  * Destructor.
+  */
   ~DigitalSurfaceConvolver () {}
 
   // ----------------------- Interface --------------------------------------
@@ -493,95 +486,99 @@
 public:
 
   /**
-       * Initialize the convolver using masks - allow to use the optimization with adjacent cells.
-       *
-       * Choose this init if you don't have few memory. Need to store the full kernel explicitly.
-       *
-       * @param[in] pOrigin center (digital point) of the kernel support.
-       * @param[in] fullKernel pair of iterators of the full kernel. first is the first iterator (of spel) of the kernel support, second is the last iterator (of spel, excluded).
-       * @param[in] masks Vector of iterators (of spel) of the first and last spel of each masks. They must be ordered using a trit ({0,1,2}) encoded array.
-       * trit 0 => shifting_coord = -1
-       * trit 1 => shifting_coord = 0
-       * trit 2 => shifting_coord = 1
-       * Example in 3D :      zyx                 x  y  z
-       * mask[0] : base3(0) = 000 => shifting = {-1,-1,-1}
-       * mask[5] : base3(5) = 012 => shifting = { 1, 0,-1}
-       */
-  void init ( Point pOrigin, PairIterators fullKernel, std::vector< PairIterators > masks );
-
-  /**
-       * Intitialize the convolver using masks - allow to use the optimization with adjacent cells.
-       *
-       * Choose this init if you have few memory. It use implicitly the full kernel.
-       *
-       * @param[in] pOrigin center (digital point) of the kernel support.
-       * @param[in] fullKernel pointer of the digital (full) kernel.
-       * @param[in] masks Vector of iterators (of spel) of the first and last spel of each masks. They must be ordered using a trit ({0,1,2}) encoded array.
-       * trit 0 => shifting_coord = -1
-       * trit 1 => shifting_coord = 0
-       * trit 2 => shifting_coord = 1
-       * Example in 3D :      zyx                 x  y  z
-       * mask[0] : base3(0) = 000 => shifting = {-1,-1,-1}
-       * mask[5] : base3(5) = 012 => shifting = { 1, 0,-1}
-       */
-  void init ( Point pOrigin, DigitalKernel * fullKernel, std::vector< PairIterators > masks );
-
-  /**
-       * Convolve the kernel at a given position.
-       *
-       * @param[in] it (iterator of a) surfel of the shape where the convolution is computed.
-       *
-       * @tparam SurfelIterator type of iterator of a surfel on the shape.
-       *
-       * @return the estimated quantity at *it : (f*g)(t)
-       */
+  * Initialize the convolver using masks - allow to use the optimization with adjacent cells.
+  *
+  * Choose this init if you don't have few memory. Need to store the full kernel explicitly.
+  *
+  * @param[in] pOrigin center (digital point) of the kernel support.
+  * @param[in] fullKernel pair of iterators of the full kernel. first is the first iterator (of spel) of the kernel support, second is the last iterator (of spel, excluded).
+  * @param[in] masks Vector of iterators (of spel) of the first and last spel of each masks. They must be ordered using a trit ({0,1,2}) encoded array.
+  * trit 0 => shifting_coord = -1
+  * trit 1 => shifting_coord = 0
+  * trit 2 => shifting_coord = 1
+  * Example in 3D :      zyx                 x  y  z
+  * mask[0] : base3(0) = 000 => shifting = {-1,-1,-1}
+  * mask[5] : base3(5) = 012 => shifting = { 1, 0,-1}
+  */
+  void init ( const Point & pOrigin,
+              ConstAlias< PairIterators > fullKernel,
+              ConstAlias< std::vector< PairIterators > > masks );
+
+  /**
+  * Intitialize the convolver using masks - allow to use the optimization with adjacent cells.
+  *
+  * Choose this init if you have few memory. It use implicitly the full kernel.
+  *
+  * @param[in] pOrigin center (digital point) of the kernel support.
+  * @param[in] fullKernel pointer of the digital (full) kernel.
+  * @param[in] masks Vector of iterators (of spel) of the first and last spel of each masks. They must be ordered using a trit ({0,1,2}) encoded array.
+  * trit 0 => shifting_coord = -1
+  * trit 1 => shifting_coord = 0
+  * trit 2 => shifting_coord = 1
+  * Example in 3D :      zyx                 x  y  z
+  * mask[0] : base3(0) = 000 => shifting = {-1,-1,-1}
+  * mask[5] : base3(5) = 012 => shifting = { 1, 0,-1}
+  */
+  void init ( const Point & pOrigin,
+              ConstAlias< DigitalKernel > fullKernel,
+              ConstAlias< std::vector< PairIterators > > masks );
+
+  /**
+  * Convolve the kernel at a given position.
+  *
+  * @param[in] it (iterator of a) surfel of the shape where the convolution is computed.
+  *
+  * @tparam SurfelIterator type of iterator of a surfel on the shape.
+  *
+  * @return the estimated quantity at *it : (f*g)(t)
+  */
   template< typename SurfelIterator >
   Quantity eval ( const SurfelIterator & it );
 
 
   /**
-       * Convolve the kernel at a given position and work with the result.
-       *
-       * @param[in] it (iterator of a) surfel of the shape where the convolution is computed.
-       * @param[in] functor functor called with the result of the convolution.
-       *
-       * @tparam SurfelIterator type of iterator of a surfel on the shape.
-       * @tparam EvalFunctor type of functor on Quantity.
-       *
-       * @return the return quantity of functor after giving in parameter the result of the convolution at *it
-       */
+  * Convolve the kernel at a given position and work with the result.
+  *
+  * @param[in] it (iterator of a) surfel of the shape where the convolution is computed.
+  * @param[in] functor functor called with the result of the convolution.
+  *
+  * @tparam SurfelIterator type of iterator of a surfel on the shape.
+  * @tparam EvalFunctor type of functor on Quantity.
+  *
+  * @return the return quantity of functor after giving in parameter the result of the convolution at *it
+  */
   template< typename SurfelIterator, typename EvalFunctor >
   typename EvalFunctor::Value eval ( const SurfelIterator & it,
                                      EvalFunctor functor );
 
 
   /**
-       * Iterate the convolver between [itbegin, itend[ with the convolver.
-       *
-       * @param[in] itbegin (iterator of the) first surfel of the shape where the convolution is computed.
-       * @param[in] itend (iterator of the) last (excluded) surfel of the shape where the convolution is computed.
-       * @param[out] result iterator of an array where estimates quantities are set ( the estimated quantity from *itbegin till *itend (excluded)).
-       *
-       * @tparam SurfelIterator type of iterator of a surfel on the shape.
-       * @tparam OutputIterator type of iterator on an array when Quantity are stored.
-       */
+  * Iterate the convolver between [itbegin, itend[ with the convolver.
+  *
+  * @param[in] itbegin (iterator of the) first surfel of the shape where the convolution is computed.
+  * @param[in] itend (iterator of the) last (excluded) surfel of the shape where the convolution is computed.
+  * @param[out] result iterator of an array where estimates quantities are set ( the estimated quantity from *itbegin till *itend (excluded)).
+  *
+  * @tparam SurfelIterator type of iterator of a surfel on the shape.
+  * @tparam OutputIterator type of iterator on an array when Quantity are stored.
+  */
   template< typename SurfelIterator, typename OutputIterator >
   void eval ( const SurfelIterator & itbegin,
               const SurfelIterator & itend,
               OutputIterator & result );
 
   /**
-       * Iterate the convolver between [itbegin, itend[ and work with the result.
-       *
-       * @param[in] itbegin (iterator of the) first surfel of the shape where the convolution is computed.
-       * @param[in] itend (iterator of the) last (excluded) surfel of the shape where the convolution is computed.
-       * @param[out] result iterator of an array where estimates quantities are set ( the estimated quantity from *itbegin till *itend (excluded)).
-       * @param[in] functor functor called with the result of the convolution.
-       *
-       * @tparam SurfelIterator type of iterator of a surfel on the shape.
-       * @tparam OutputIterator type of iterator on an array when Quantity are stored.
-       * @tparam EvalFunctor type of functor on Quantity.
-       */
+  * Iterate the convolver between [itbegin, itend[ and work with the result.
+  *
+  * @param[in] itbegin (iterator of the) first surfel of the shape where the convolution is computed.
+  * @param[in] itend (iterator of the) last (excluded) surfel of the shape where the convolution is computed.
+  * @param[out] result iterator of an array where estimates quantities are set ( the estimated quantity from *itbegin till *itend (excluded)).
+  * @param[in] functor functor called with the result of the convolution.
+  *
+  * @tparam SurfelIterator type of iterator of a surfel on the shape.
+  * @tparam OutputIterator type of iterator on an array when Quantity are stored.
+  * @tparam EvalFunctor type of functor on Quantity.
+  */
   template< typename SurfelIterator, typename OutputIterator, typename EvalFunctor >
   void eval ( const SurfelIterator & itbegin,
               const SurfelIterator & itend,
@@ -590,59 +587,59 @@
 
 
   /**
-       * Convolve the kernel at a given position and return a covariance matrix.
-       *
-       * @param[in] it (iterator of a) surfel of the shape where the covariance matrix is computed.
-       *
-       * @tparam SurfelIterator type of iterator of a surfel on the shape.
-       *
-       * @return the covariance matrix at *it
-       */
+  * Convolve the kernel at a given position and return a covariance matrix.
+  *
+  * @param[in] it (iterator of a) surfel of the shape where the covariance matrix is computed.
+  *
+  * @tparam SurfelIterator type of iterator of a surfel on the shape.
+  *
+  * @return the covariance matrix at *it
+  */
   template< typename SurfelIterator >
   CovarianceMatrix evalCovarianceMatrix ( const SurfelIterator & it );
 
   /**
-       * Convolve the kernel at a given position and return the result of the functor with the covariance matrix.
-       *
-       * @param[in] it (iterator of a) surfel of the shape where the covariance matrix is computed.
-       * @param[in] functor functor called with the result of the convolution.
-       *
-       * @tparam SurfelIterator type of iterator of a surfel on the shape.
-       * @tparam EvalFunctor type of functor on CovarianceMatrix.
-       *
-       * @return the result of the functor with the covariance matrix.
-       */
+  * Convolve the kernel at a given position and return the result of the functor with the covariance matrix.
+  *
+  * @param[in] it (iterator of a) surfel of the shape where the covariance matrix is computed.
+  * @param[in] functor functor called with the result of the convolution.
+  *
+  * @tparam SurfelIterator type of iterator of a surfel on the shape.
+  * @tparam EvalFunctor type of functor on CovarianceMatrix.
+  *
+  * @return the result of the functor with the covariance matrix.
+  */
   template< typename SurfelIterator, typename EvalFunctor >
   typename EvalFunctor::Value evalCovarianceMatrix ( const SurfelIterator & it,
                                                      EvalFunctor functor );
 
   /**
-       * Iterate the convolver between [itbegin, itend[ and return a covariance matrix for each position.
-       *
-       * @param[in] itbegin (iterator of the) first surfel of the shape where the covariance matrix is computed.
-       * @param[in] itend (iterator of the) last (excluded) surfel of the shape where the covariance matrix is computed.
-       * @param[out] result iterator of an array where estimates covariance matrix are set ( the covariance matrix from *itbegin till *itend (excluded)).
-       *
-       * @tparam SurfelIterator type of iterator of a surfel on the shape.
-       * @tparam OutputIterator type of iterator on an array when Quantity are stored.
-       */
+  * Iterate the convolver between [itbegin, itend[ and return a covariance matrix for each position.
+  *
+  * @param[in] itbegin (iterator of the) first surfel of the shape where the covariance matrix is computed.
+  * @param[in] itend (iterator of the) last (excluded) surfel of the shape where the covariance matrix is computed.
+  * @param[out] result iterator of an array where estimates covariance matrix are set ( the covariance matrix from *itbegin till *itend (excluded)).
+  *
+  * @tparam SurfelIterator type of iterator of a surfel on the shape.
+  * @tparam OutputIterator type of iterator on an array when Quantity are stored.
+  */
   template< typename SurfelIterator, typename OutputIterator >
   void evalCovarianceMatrix ( const SurfelIterator & itbegin,
                               const SurfelIterator & itend,
                               OutputIterator & result );
 
   /**
-       * Iterate the convolver between [itbegin, itend[ and return a covariance matrix for each position.
-       *
-       * @param[in] itbegin (iterator of the) first surfel of the shape where the covariance matrix is computed.
-       * @param[in] itend (iterator of the) last (excluded) surfel of the shape where the covariance matrix is computed.
-       * @param[out] result iterator of an array where results of functor are set.
-       * @param[in] functor functor called with the result of the convolution.
-       *
-       * @tparam SurfelIterator type of iterator of a surfel on the shape.
-       * @tparam OutputIterator type of iterator on an array when Quantity are stored.
-       * @tparam EvalFunctor type of functor on CovarianceMatrix.
-       */
+  * Iterate the convolver between [itbegin, itend[ and return a covariance matrix for each position.
+  *
+  * @param[in] itbegin (iterator of the) first surfel of the shape where the covariance matrix is computed.
+  * @param[in] itend (iterator of the) last (excluded) surfel of the shape where the covariance matrix is computed.
+  * @param[out] result iterator of an array where results of functor are set.
+  * @param[in] functor functor called with the result of the convolution.
+  *
+  * @tparam SurfelIterator type of iterator of a surfel on the shape.
+  * @tparam OutputIterator type of iterator on an array when Quantity are stored.
+  * @tparam EvalFunctor type of functor on CovarianceMatrix.
+  */
   template< typename SurfelIterator, typename OutputIterator, typename EvalFunctor >
   void evalCovarianceMatrix ( const SurfelIterator & itbegin,
                               const SurfelIterator & itend,
@@ -651,60 +648,60 @@
 
 
   /**
-       * Checks the validity/consistency of the object.
-       * @return 'true' if the object is valid, 'false' otherwise.
-       */
+  * Checks the validity/consistency of the object.
+  * @return 'true' if the object is valid, 'false' otherwise.
+  */
   bool isValid () const;
 
 protected:
 
   /**
-     * @brief computeCovarianceMatrix compute the covariance matrix from matrix of moments.
-     *
-     * @param[in] aMomentMatrix a matrix of digital moments
-     * [ sum(1)
-     *   sum(y) sum (x)
-     *   sum(x*y) sum(y*y) sum(x*x)
-     * ]
-     * @param[out] aCovarianceMatrix the result covariance matrix
-     */
+   * @brief computeCovarianceMatrix compute the covariance matrix from matrix of moments.
+   *
+   * @param[in] aMomentMatrix a matrix of digital moments
+   * [ sum(1)
+   *   sum(y) sum (x)
+   *   sum(x*y) sum(y*y) sum(x*x)
+   * ]
+   * @param[out] aCovarianceMatrix the result covariance matrix
+   */
   void computeCovarianceMatrix( const Quantity * aMomentMatrix, CovarianceMatrix & aCovarianceMatrix );
 
   /**
-     * @brief fillMoments fill the matrix of moments with a given spel.
-     *
-     * @param[out]aMomentMatrix a matrix of digital moments
-     * [ sum(1)
-     *   sum(y) sum (x)
-     *   sum(x*y) sum(y*y) sum(x*x)
-     * ]
-     * @param[in] aSpel current spel
-     * @param[in] direction true if we add the current spel, false if we remove it.
-     */
+   * @brief fillMoments fill the matrix of moments with a given spel.
+   *
+   * @param[out]aMomentMatrix a matrix of digital moments
+   * [ sum(1)
+   *   sum(y) sum (x)
+   *   sum(x*y) sum(y*y) sum(x*x)
+   * ]
+   * @param[in] aSpel current spel
+   * @param[in] direction true if we add the current spel, false if we remove it.
+   */
   void fillMoments( Quantity* aMomentMatrix, const Spel & aSpel, double direction );
 
-  static const int nbMoments;
-  static Spel defaultInnerSpel;
-  static Spel defaultOuterSpel;
-  static Quantity defaultInnerMoments[ 6 ];
-  static Quantity defaultOuterMoments[ 6 ];
-  static Quantity defaultInnerSum;
-  static Quantity defaultOuterSum;
-
-  /**
-     * @brief core_eval method used ( in intern by eval() ) to compute the Quantity on a given surfel (*it)
-     *
-     * @param[in] it (iterator of a) surfel of the shape where the convolution is computed.
-     * @param[out] innerSum the result Quantity when centering with the innerSpel.
-     * @param[out] outerSum the result Quantity when centering with the outerSpel.
-     * @param[in] useLastResults if we can use last results (optimisation with masks)
-     * @param[in,out] lastInnerSpel last inner spel. Override at end of function with current inner spel (from surfel *it). Set empty if useLastResults is false.
-     * @param[in,out] lastOuterSpel last outer spel. Override at end of function with current outer spel (from surfel *it). Set empty if useLastResults is false.
-     * @param[in] lastInnerSum last Quantity when centering with inner spel. Set empty if useLastResults is false.
-     * @param[in] lastOuterSum last Quantity when centering with outer spel. Set empty if useLastResults is false.
-     *
-     * @tparam SurfelIterator type of iterator on surfel
-     */
+  static const int nbMoments; ///< the number of moments is dependant to the dimension. In 2D, it's 6. (see method fillMoments())
+  static Spel defaultInnerSpel; ///< default Spel, used as default parameter in core_eval and core_evalCovarianceMatrix functions
+  static Spel defaultOuterSpel; ///< default Spel, used as default parameter in core_eval and core_evalCovarianceMatrix functions
+  static Quantity defaultInnerMoments[ 6 ]; ///< default array of Quantity, used as default parameter in core_evalCovarianceMatrix function
+  static Quantity defaultOuterMoments[ 6 ]; ///< default array of Quantity, used as default parameter in core_evalCovarianceMatrix function
+  static Quantity defaultInnerSum; ///< default Quantity, used as default parameter in core_eval function
+  static Quantity defaultOuterSum; ///< default Quantity, used as default parameter in core_eval function
+
+  /**
+   * @brief core_eval method used ( in intern by eval() ) to compute the Quantity on a given surfel (*it)
+   *
+   * @param[in] it (iterator of a) surfel of the shape where the convolution is computed.
+   * @param[out] innerSum the result Quantity when centering with the innerSpel.
+   * @param[out] outerSum the result Quantity when centering with the outerSpel.
+   * @param[in] useLastResults if we can use last results (optimisation with masks)
+   * @param[in,out] lastInnerSpel last inner spel. Override at end of function with current inner spel (from surfel *it). Set empty if useLastResults is false.
+   * @param[in,out] lastOuterSpel last outer spel. Override at end of function with current outer spel (from surfel *it). Set empty if useLastResults is false.
+   * @param[in] lastInnerSum last Quantity when centering with inner spel. Set empty if useLastResults is false.
+   * @param[in] lastOuterSum last Quantity when centering with outer spel. Set empty if useLastResults is false.
+   *
+   * @tparam SurfelIterator type of iterator on surfel
+   */
   template< typename SurfelIterator >
   bool core_eval ( const SurfelIterator & it,
                    Quantity & innerSum,
@@ -716,19 +713,19 @@
                    Quantity & lastOuterSum = defaultOuterSum );
 
   /**
-     * @brief core_evalCovarianceMatrix method used ( in intern by evalCovarianceMatrix() ) to compute the covariance matrix on a given surfel (*it)
-     *
-     * @param[in] it (iterator of a) surfel of the shape where the convolution is computed.
-     * @param[out] innerMatrix the result covariance matrix when centering with the innerSpel.
-     * @param[out] outerMatrix the result covariance matrix when centering with the outerSpel.
-     * @param[in] useLastResults if we can use last results (optimisation with masks)
-     * @param[in,out] lastInnerSpel last inner spel. Override at end of function with current inner spel (from surfel *it). Set empty if useLastResults is false.
-     * @param[in,out] lastOuterSpel last outer spel. Override at end of function with current outer spel (from surfel *it). Set empty if useLastResults is false.
-     * @param[in,out] lastInnerMoments last inner moments when centering with inner spel. Override at end of function with current inner moments (from surfel *it). Set empty if useLastResults is false.
-     * @param[in,out] lastOuterMoments last inner moments when centering with inner spel. Override at end of function with current outer moments (from surfel *it). Set empty if useLastResults is false.
-     *
-     * @tparam SurfelIterator type of iterator on surfel
-     */
+   * @brief core_evalCovarianceMatrix method used ( in intern by evalCovarianceMatrix() ) to compute the covariance matrix on a given surfel (*it)
+   *
+   * @param[in] it (iterator of a) surfel of the shape where the convolution is computed.
+   * @param[out] innerMatrix the result covariance matrix when centering with the innerSpel.
+   * @param[out] outerMatrix the result covariance matrix when centering with the outerSpel.
+   * @param[in] useLastResults if we can use last results (optimisation with masks)
+   * @param[in,out] lastInnerSpel last inner spel. Override at end of function with current inner spel (from surfel *it). Set empty if useLastResults is false.
+   * @param[in,out] lastOuterSpel last outer spel. Override at end of function with current outer spel (from surfel *it). Set empty if useLastResults is false.
+   * @param[in,out] lastInnerMoments last inner moments when centering with inner spel. Override at end of function with current inner moments (from surfel *it). Set empty if useLastResults is false.
+   * @param[in,out] lastOuterMoments last inner moments when centering with inner spel. Override at end of function with current outer moments (from surfel *it). Set empty if useLastResults is false.
+   *
+   * @tparam SurfelIterator type of iterator on surfel
+   */
   template< typename SurfelIterator >
   bool core_evalCovarianceMatrix ( const SurfelIterator & it,
                                    CovarianceMatrix & innerMatrix,
@@ -744,62 +741,53 @@
   // ------------------------- Private Datas --------------------------------
 
 private:
-  /// Current dimension (= 2)
-  const Dimension dimension;
-
-  /// Const ref of the shape functor
-  const Functor & myFFunctor;
-
-  /// Const ref of the kernel functor
-  const KernelFunctor & myGFunctor;
-
-  /// Const ref of the shape Kspace
-  const KSpace & myKSpace;
-
-  /// Converter Digital point -> Euclidean point
-  Embedder myEmbedder;
-
-  /// If the user uses init with masks. See init() for more information.
-  bool isInitFullMasks;
-
-  /// If the user uses init with masks and digital (full) kernel. See init() for more information.
-  bool isInitKernelAndMasks;
-
-  /// Copy of vector of iterators for kernel partial masks
-  std::vector< PairIterators > myMasks;
-
-  /// Two choice to iterate over the full kernel. See init() for more information.
-  DigitalKernel * myKernel;
-  PairIterators myKernelMask;
-
-
-  /// Copy of the origin cell of the kernel.
-  Spel myKernelSpelOrigin;
+
+  const Dimension dimension; ///< Current dimension (= 2)
+
+  const Functor & myFFunctor; ///< Const ref of the shape functor
+
+  const KernelFunctor & myGFunctor; ///< Const ref of the kernel functor
+
+
+  const KSpace & myKSpace; ///< Const ref of the shape Kspace
+
+  Embedder myEmbedder; ///< Converter Digital point -> Euclidean point
+
+  bool isInitFullMasks; ///< If the user uses init with masks. See init() for more information.
+
+  bool isInitKernelAndMasks; ///< If the user uses init with masks and digital (full) kernel. See init() for more information.
+
+  const std::vector< PairIterators > * myMasks; ///< Copy of vector of iterators for kernel partial masks
+
+  const DigitalKernel * myKernel; ///< Two choice to iterate over the full kernel. See init() for more information.
+  const PairIterators * myKernelMask; ///< Two choice to iterate over the full kernel. See init() for more information.
+
+  Spel myKernelSpelOrigin; ///< Copy of the origin cell of the kernel.
 
   // ------------------------- Hidden services ------------------------------
 
 protected:
   /**
-       * Constructor.
-       * Forbidden by default (protected to avoid g++ warnings).
-       */
+  * Constructor.
+  * Forbidden by default (protected to avoid g++ warnings).
+  */
   DigitalSurfaceConvolver ();
 
 private:
 
   /**
-       * Copy constructor.
-       * @param other the object to clone.
-       * Forbidden by default.
-       */
+  * Copy constructor.
+  * @param other the object to clone.
+  * Forbidden by default.
+  */
   DigitalSurfaceConvolver ( const DigitalSurfaceConvolver & other );
 
   /**
-       * Assignment.
-       * @param other the object to copy.
-       * @return a reference on 'this'.
-       * Forbidden by default.
-       */
+  * Assignment.
+  * @param other the object to copy.
+  * @return a reference on 'this'.
+  * Forbidden by default.
+  */
   DigitalSurfaceConvolver & operator= ( const DigitalSurfaceConvolver & other );
 
   // ------------------------- Internals ------------------------------------
@@ -834,7 +822,7 @@
 
 
   typedef std::pair< KernelConstIterator, KernelConstIterator > PairIterators;
-  typedef SCellToMidPoint< KSpace > Embedder;
+  typedef CanonicSCellEmbedder< KSpace > Embedder;
 
   BOOST_CONCEPT_ASSERT (( CCellFunctor< Functor > ));
   BOOST_CONCEPT_ASSERT (( CCellFunctor< KernelFunctor > ));
@@ -844,18 +832,20 @@
 public:
 
   /**
-       * Constructor.
-       *
-       * @param[in] f a functor f(x).
-       * @param[in] g a functor g(x).
-       * @param[in] space space in which the shape is defined.
-       */
-  DigitalSurfaceConvolver ( ConstAlias< Functor > f, ConstAlias< KernelFunctor > g, ConstAlias< KSpace > space );
-
-
-  /**
-       * Destructor.
-       */
+  * Constructor.
+  *
+  * @param[in] f a functor f(x).
+  * @param[in] g a functor g(x).
+  * @param[in] space space in which the shape is defined.
+  */
+  DigitalSurfaceConvolver ( ConstAlias< Functor > f,
+                            ConstAlias< KernelFunctor > g,
+                            ConstAlias< KSpace > space );
+
+
+  /**
+  * Destructor.
+  */
   ~DigitalSurfaceConvolver() {}
 
   // ----------------------- Interface --------------------------------------
@@ -863,95 +853,99 @@
 public:
 
   /**
-       * Initialize the convolver using masks - allow to use the optimization with adjacent cells.
-       *
-       * Choose this init if you don't have few memory. Need to store the full kernel explicitly.
-       *
-       * @param[in] pOrigin center (digital point) of the kernel support.
-       * @param[in] fullKernel pair of iterators of the full kernel. first is the first iterator (of spel) of the kernel support, second is the last iterator (of spel, excluded).
-       * @param[in] masks Vector of iterators (of spel) of the first and last spel of each masks. They must be ordered using a trit ({0,1,2}) encoded array.
-       * trit 0 => shifting_coord = -1
-       * trit 1 => shifting_coord = 0
-       * trit 2 => shifting_coord = 1
-       * Example in 3D :      zyx                 x  y  z
-       * mask[0] : base3(0) = 000 => shifting = {-1,-1,-1}
-       * mask[5] : base3(5) = 012 => shifting = { 1, 0,-1}
-       */
-  void init ( Point pOrigin, PairIterators fullKernel, std::vector< PairIterators > masks );
-
-  /**
-       * Intitialize the convolver using masks - allow to use the optimization with adjacent cells.
-       *
-       * Choose this init if you have few memory. It use implicitly the full kernel.
-       *
-       * @param[in] pOrigin center (digital point) of the kernel support.
-       * @param[in] fullKernel pointer of the digital (full) kernel.
-       * @param[in] masks Vector of iterators (of spel) of the first and last spel of each masks. They must be ordered using a trit ({0,1,2}) encoded array.
-       * trit 0 => shifting_coord = -1
-       * trit 1 => shifting_coord = 0
-       * trit 2 => shifting_coord = 1
-       * Example in 3D :      zyx                 x  y  z
-       * mask[0] : base3(0) = 000 => shifting = {-1,-1,-1}
-       * mask[5] : base3(5) = 012 => shifting = { 1, 0,-1}
-       */
-  void init ( Point pOrigin, DigitalKernel * fullKernel, std::vector< PairIterators > masks );
-
-  /**
-       * Convolve the kernel at a given position.
-       *
-       * @param[in] it (iterator of a) surfel of the shape where the convolution is computed.
-       *
-       * @tparam SurfelIterator type of iterator of a surfel on the shape.
-       *
-       * @return the estimated quantity at *it : (f*g)(t)
-       */
+   * Initialize the convolver using masks - allow to use the optimization with adjacent cells.
+   *
+   * Choose this init if you don't have few memory. Need to store the full kernel explicitly.
+   *
+   * @param[in] pOrigin center (digital point) of the kernel support.
+   * @param[in] fullKernel pair of iterators of the full kernel. first is the first iterator (of spel) of the kernel support, second is the last iterator (of spel, excluded).
+   * @param[in] masks Vector of iterators (of spel) of the first and last spel of each masks. They must be ordered using a trit ({0,1,2}) encoded array.
+   * trit 0 => shifting_coord = -1
+   * trit 1 => shifting_coord = 0
+   * trit 2 => shifting_coord = 1
+   * Example in 3D :      zyx                 x  y  z
+   * mask[0] : base3(0) = 000 => shifting = {-1,-1,-1}
+   * mask[5] : base3(5) = 012 => shifting = { 1, 0,-1}
+   */
+  void init ( const Point & pOrigin,
+              ConstAlias< PairIterators > fullKernel,
+              ConstAlias< std::vector< PairIterators > > masks );
+
+  /**
+  * Intitialize the convolver using masks - allow to use the optimization with adjacent cells.
+  *
+  * Choose this init if you have few memory. It use implicitly the full kernel.
+  *
+  * @param[in] pOrigin center (digital point) of the kernel support.
+  * @param[in] fullKernel pointer of the digital (full) kernel.
+  * @param[in] masks Vector of iterators (of spel) of the first and last spel of each masks. They must be ordered using a trit ({0,1,2}) encoded array.
+  * trit 0 => shifting_coord = -1
+  * trit 1 => shifting_coord = 0
+  * trit 2 => shifting_coord = 1
+  * Example in 3D :      zyx                 x  y  z
+  * mask[0] : base3(0) = 000 => shifting = {-1,-1,-1}
+  * mask[5] : base3(5) = 012 => shifting = { 1, 0,-1}
+  */
+  void init ( const Point & pOrigin,
+              ConstAlias< DigitalKernel > fullKernel,
+              ConstAlias< std::vector< PairIterators > > masks );
+
+  /**
+  * Convolve the kernel at a given position.
+  *
+  * @param[in] it (iterator of a) surfel of the shape where the convolution is computed.
+  *
+  * @tparam SurfelIterator type of iterator of a surfel on the shape.
+  *
+  * @return the estimated quantity at *it : (f*g)(t)
+  */
   template< typename SurfelIterator >
   Quantity eval ( const SurfelIterator & it );
 
 
   /**
-       * Convolve the kernel at a given position and work with the result.
-       *
-       * @param[in] it (iterator of a) surfel of the shape where the convolution is computed.
-       * @param[in] functor functor called with the result of the convolution.
-       *
-       * @tparam SurfelIterator type of iterator of a surfel on the shape.
-       * @tparam EvalFunctor type of functor on Quantity.
-       *
-       * @return the return quantity of functor after giving in parameter the result of the convolution at *it
-       */
+  * Convolve the kernel at a given position and work with the result.
+  *
+  * @param[in] it (iterator of a) surfel of the shape where the convolution is computed.
+  * @param[in] functor functor called with the result of the convolution.
+  *
+  * @tparam SurfelIterator type of iterator of a surfel on the shape.
+  * @tparam EvalFunctor type of functor on Quantity.
+  *
+  * @return the return quantity of functor after giving in parameter the result of the convolution at *it
+  */
   template< typename SurfelIterator, typename EvalFunctor >
   typename EvalFunctor::Value eval ( const SurfelIterator & it,
                                      EvalFunctor functor );
 
 
   /**
-       * Iterate the convolver between [itbegin, itend[ with the convolver.
-       *
-       * @param[in] itbegin (iterator of the) first surfel of the shape where the convolution is computed.
-       * @param[in] itend (iterator of the) last (excluded) surfel of the shape where the convolution is computed.
-       * @param[out] result iterator of an array where estimates quantities are set ( the estimated quantity from *itbegin till *itend (excluded)).
-       *
-       * @tparam SurfelIterator type of iterator of a surfel on the shape.
-       * @tparam OutputIterator type of iterator on an array when Quantity are stored.
-       */
+  * Iterate the convolver between [itbegin, itend[ with the convolver.
+  *
+  * @param[in] itbegin (iterator of the) first surfel of the shape where the convolution is computed.
+  * @param[in] itend (iterator of the) last (excluded) surfel of the shape where the convolution is computed.
+  * @param[out] result iterator of an array where estimates quantities are set ( the estimated quantity from *itbegin till *itend (excluded)).
+  *
+  * @tparam SurfelIterator type of iterator of a surfel on the shape.
+  * @tparam OutputIterator type of iterator on an array when Quantity are stored.
+  */
   template< typename SurfelIterator, typename OutputIterator >
   void eval ( const SurfelIterator & itbegin,
               const SurfelIterator & itend,
               OutputIterator & result );
 
   /**
-       * Iterate the convolver between [itbegin, itend[ and work with the result.
-       *
-       * @param[in] itbegin (iterator of the) first surfel of the shape where the convolution is computed.
-       * @param[in] itend (iterator of the) last (excluded) surfel of the shape where the convolution is computed.
-       * @param[out] result iterator of an array where estimates quantities are set ( the estimated quantity from *itbegin till *itend (excluded)).
-       * @param[in] functor functor called with the result of the convolution.
-       *
-       * @tparam SurfelIterator type of iterator of a surfel on the shape.
-       * @tparam OutputIterator type of iterator on an array when Quantity are stored.
-       * @tparam EvalFunctor type of functor on Quantity.
-       */
+  * Iterate the convolver between [itbegin, itend[ and work with the result.
+  *
+  * @param[in] itbegin (iterator of the) first surfel of the shape where the convolution is computed.
+  * @param[in] itend (iterator of the) last (excluded) surfel of the shape where the convolution is computed.
+  * @param[out] result iterator of an array where estimates quantities are set ( the estimated quantity from *itbegin till *itend (excluded)).
+  * @param[in] functor functor called with the result of the convolution.
+  *
+  * @tparam SurfelIterator type of iterator of a surfel on the shape.
+  * @tparam OutputIterator type of iterator on an array when Quantity are stored.
+  * @tparam EvalFunctor type of functor on Quantity.
+  */
   template< typename SurfelIterator, typename OutputIterator, typename EvalFunctor >
   void eval ( const SurfelIterator & itbegin,
               const SurfelIterator & itend,
@@ -961,59 +955,59 @@
 
 
   /**
-       * Convolve the kernel at a given position and return a covariance matrix.
-       *
-       * @param[in] it (iterator of a) surfel of the shape where the covariance matrix is computed.
-       *
-       * @tparam SurfelIterator type of iterator of a surfel on the shape.
-       *
-       * @return the covariance matrix at *it
-       */
+  * Convolve the kernel at a given position and return a covariance matrix.
+  *
+  * @param[in] it (iterator of a) surfel of the shape where the covariance matrix is computed.
+  *
+  * @tparam SurfelIterator type of iterator of a surfel on the shape.
+  *
+  * @return the covariance matrix at *it
+  */
   template< typename SurfelIterator >
   CovarianceMatrix evalCovarianceMatrix ( const SurfelIterator & it );
 
   /**
-       * Convolve the kernel at a given position and return the result of the functor with the covariance matrix.
-       *
-       * @param[in] it (iterator of a) surfel of the shape where the covariance matrix is computed.
-       * @param[in] functor functor called with the result of the convolution.
-       *
-       * @tparam SurfelIterator type of iterator of a surfel on the shape.
-       * @tparam EvalFunctor type of functor on CovarianceMatrix.
-       *
-       * @return the result of the functor with the covariance matrix.
-       */
+  * Convolve the kernel at a given position and return the result of the functor with the covariance matrix.
+  *
+  * @param[in] it (iterator of a) surfel of the shape where the covariance matrix is computed.
+  * @param[in] functor functor called with the result of the convolution.
+  *
+  * @tparam SurfelIterator type of iterator of a surfel on the shape.
+  * @tparam EvalFunctor type of functor on CovarianceMatrix.
+  *
+  * @return the result of the functor with the covariance matrix.
+  */
   template< typename SurfelIterator, typename EvalFunctor >
   typename EvalFunctor::Value evalCovarianceMatrix ( const SurfelIterator & it,
                                                      EvalFunctor functor );
 
   /**
-       * Iterate the convolver between [itbegin, itend[ and return a covariance matrix for each position.
-       *
-       * @param[in] itbegin (iterator of the) first surfel of the shape where the covariance matrix is computed.
-       * @param[in] itend (iterator of the) last (excluded) surfel of the shape where the covariance matrix is computed.
-       * @param[out] result iterator of an array where estimates covariance matrix are set ( the covariance matrix from *itbegin till *itend (excluded)).
-       *
-       * @tparam SurfelIterator type of iterator of a surfel on the shape.
-       * @tparam OutputIterator type of iterator on an array when Quantity are stored.
-       */
+  * Iterate the convolver between [itbegin, itend[ and return a covariance matrix for each position.
+  *
+  * @param[in] itbegin (iterator of the) first surfel of the shape where the covariance matrix is computed.
+  * @param[in] itend (iterator of the) last (excluded) surfel of the shape where the covariance matrix is computed.
+  * @param[out] result iterator of an array where estimates covariance matrix are set ( the covariance matrix from *itbegin till *itend (excluded)).
+  *
+  * @tparam SurfelIterator type of iterator of a surfel on the shape.
+  * @tparam OutputIterator type of iterator on an array when Quantity are stored.
+  */
   template< typename SurfelIterator, typename OutputIterator >
   void evalCovarianceMatrix ( const SurfelIterator & itbegin,
                               const SurfelIterator & itend,
                               OutputIterator & result );
 
   /**
-       * Iterate the convolver between [itbegin, itend[ and return a covariance matrix for each position.
-       *
-       * @param[in] itbegin (iterator of the) first surfel of the shape where the covariance matrix is computed.
-       * @param[in] itend (iterator of the) last (excluded) surfel of the shape where the covariance matrix is computed.
-       * @param[out] result iterator of an array where results of functor are set.
-       * @param[in] functor functor called with the result of the convolution.
-       *
-       * @tparam SurfelIterator type of iterator of a surfel on the shape.
-       * @tparam OutputIterator type of iterator on an array when Quantity are stored.
-       * @tparam EvalFunctor type of functor on CovarianceMatrix.
-       */
+   * Iterate the convolver between [itbegin, itend[ and return a covariance matrix for each position.
+   *
+   * @param[in] itbegin (iterator of the) first surfel of the shape where the covariance matrix is computed.
+   * @param[in] itend (iterator of the) last (excluded) surfel of the shape where the covariance matrix is computed.
+   * @param[out] result iterator of an array where results of functor are set.
+   * @param[in] functor functor called with the result of the convolution.
+   *
+   * @tparam SurfelIterator type of iterator of a surfel on the shape.
+   * @tparam OutputIterator type of iterator on an array when Quantity are stored.
+   * @tparam EvalFunctor type of functor on CovarianceMatrix.
+   */
   template< typename SurfelIterator, typename OutputIterator, typename EvalFunctor >
   void evalCovarianceMatrix ( const SurfelIterator & itbegin,
                               const SurfelIterator & itend,
@@ -1021,62 +1015,62 @@
                               EvalFunctor functor );
 
   /**
-       * Checks the validity/consistency of the object.
-       * @return 'true' if the object is valid, 'false' otherwise.
-       */
+   * Checks the validity/consistency of the object.
+   * @return 'true' if the object is valid, 'false' otherwise.
+   */
   bool isValid() const;
 
 protected:
 
   /**
-     * @brief computeCovarianceMatrix compute the covariance matrix from matrix of moments.
-     *
-     * @param[in] aMomentMatrix a matrix of digital moments
-     * [ sum(1)
-     *   sum(z) sum(y) sum (x)
-     *   sum(y*z) sum(x*z) sum(x*y)
-     *   sum(z*z) sum(y*y) sum(x*x)
-     * ]
-     * @param[out] aCovarianceMatrix the result covariance matrix
-     */
+   * @brief computeCovarianceMatrix compute the covariance matrix from matrix of moments.
+   *
+   * @param[in] aMomentMatrix a matrix of digital moments
+   * [ sum(1)
+   *   sum(z) sum(y) sum (x)
+   *   sum(y*z) sum(x*z) sum(x*y)
+   *   sum(z*z) sum(y*y) sum(x*x)
+   * ]
+   * @param[out] aCovarianceMatrix the result covariance matrix
+   */
   void computeCovarianceMatrix ( const Quantity * aMomentMatrix, CovarianceMatrix & aCovarianceMatrix );
 
   /**
-     * @brief fillMoments fill the matrix of moments with a given spel.
-     *
-     * @param[out]aMomentMatrix a matrix of digital moments
-     * [ sum(1)
-     *   sum(z) sum(y) sum (x)
-     *   sum(y*z) sum(x*z) sum(x*y)
-     *   sum(z*z) sum(y*y) sum(x*x)
-     * ]
-     * @param[in] aSpel current spel
-     * @param[in] direction true if we add the current spel, false if we remove it.
-     */
+   * @brief fillMoments fill the matrix of moments with a given spel.
+   *
+   * @param[out]aMomentMatrix a matrix of digital moments
+   * [ sum(1)
+   *   sum(z) sum(y) sum (x)
+   *   sum(y*z) sum(x*z) sum(x*y)
+   *   sum(z*z) sum(y*y) sum(x*x)
+   * ]
+   * @param[in] aSpel current spel
+   * @param[in] direction true if we add the current spel, false if we remove it.
+   */
   void fillMoments ( Quantity * aMomentMatrix, const Spel & aSpel, double direction );
 
-  static const int nbMoments;
-  static Spel defaultInnerSpel;
-  static Spel defaultOuterSpel;
-  static Quantity defaultInnerMoments[ 10 ];
-  static Quantity defaultOuterMoments[ 10 ];
-  static Quantity defaultInnerSum;
-  static Quantity defaultOuterSum;
-
-  /**
-     * @brief core_eval method used ( in intern by eval() ) to compute the Quantity on a given surfel (*it)
-     *
-     * @param[in] it (iterator of a) surfel of the shape where the convolution is computed.
-     * @param[out] innerSum the result Quantity when centering with the innerSpel.
-     * @param[out] outerSum the result Quantity when centering with the outerSpel.
-     * @param[in] useLastResults if we can use last results (optimisation with masks)
-     * @param[in,out] lastInnerSpel last inner spel. Override at end of function with current inner spel (from surfel *it). Set empty if useLastResults is false.
-     * @param[in,out] lastOuterSpel last outer spel. Override at end of function with current outer spel (from surfel *it). Set empty if useLastResults is false.
-     * @param[in] lastInnerSum last Quantity when centering with inner spel. Set empty if useLastResults is false.
-     * @param[in] lastOuterSum last Quantity when centering with outer spel. Set empty if useLastResults is false.
-     *
-     * @tparam SurfelIterator type of iterator on surfel
-     */
+  static const int nbMoments; ///< the number of moments is dependant to the dimension. In 3D, it's 10. (see method fillMoments())
+  static Spel defaultInnerSpel; ///< default Spel, used as default parameter in core_eval and core_evalCovarianceMatrix functions
+  static Spel defaultOuterSpel; ///< default Spel, used as default parameter in core_eval and core_evalCovarianceMatrix functions
+  static Quantity defaultInnerMoments[ 10 ]; ///< default array of Quantity, used as default parameter in core_evalCovarianceMatrix function
+  static Quantity defaultOuterMoments[ 10 ]; ///< default array of Quantity, used as default parameter in core_evalCovarianceMatrix function
+  static Quantity defaultInnerSum; ///< default Quantity, used as default parameter in core_eval function
+  static Quantity defaultOuterSum; ///< default Quantity, used as default parameter in core_eval function
+
+  /**
+   * @brief core_eval method used ( in intern by eval() ) to compute the Quantity on a given surfel (*it)
+   *
+   * @param[in] it (iterator of a) surfel of the shape where the convolution is computed.
+   * @param[out] innerSum the result Quantity when centering with the innerSpel.
+   * @param[out] outerSum the result Quantity when centering with the outerSpel.
+   * @param[in] useLastResults if we can use last results (optimisation with masks)
+   * @param[in,out] lastInnerSpel last inner spel. Override at end of function with current inner spel (from surfel *it). Set empty if useLastResults is false.
+   * @param[in,out] lastOuterSpel last outer spel. Override at end of function with current outer spel (from surfel *it). Set empty if useLastResults is false.
+   * @param[in] lastInnerSum last Quantity when centering with inner spel. Set empty if useLastResults is false.
+   * @param[in] lastOuterSum last Quantity when centering with outer spel. Set empty if useLastResults is false.
+   *
+   * @tparam SurfelIterator type of iterator on surfel
+   */
   template< typename SurfelIterator >
   bool core_eval ( const SurfelIterator & it,
                    Quantity & innerSum,
@@ -1088,19 +1082,19 @@
                    Quantity & lastOuterSum = defaultOuterSum );
 
   /**
-     * @brief core_evalCovarianceMatrix method used ( in intern by evalCovarianceMatrix() ) to compute the covariance matrix on a given surfel (*it)
-     *
-     * @param[in] it (iterator of a) surfel of the shape where the convolution is computed.
-     * @param[out] innerMatrix the result covariance matrix when centering with the innerSpel.
-     * @param[out] outerMatrix the result covariance matrix when centering with the outerSpel.
-     * @param[in] useLastResults if we can use last results (optimisation with masks)
-     * @param[in,out] lastInnerSpel last inner spel. Override at end of function with current inner spel (from surfel *it). Set empty if useLastResults is false.
-     * @param[in,out] lastOuterSpel last outer spel. Override at end of function with current outer spel (from surfel *it). Set empty if useLastResults is false.
-     * @param[in,out] lastInnerMoments last inner moments when centering with inner spel. Override at end of function with current inner moments (from surfel *it). Set empty if useLastResults is false.
-     * @param[in,out] lastOuterMoments last inner moments when centering with inner spel. Override at end of function with current outer moments (from surfel *it). Set empty if useLastResults is false.
-     *
-     * @tparam SurfelIterator type of iterator on surfel
-     */
+   * @brief core_evalCovarianceMatrix method used ( in intern by evalCovarianceMatrix() ) to compute the covariance matrix on a given surfel (*it)
+   *
+   * @param[in] it (iterator of a) surfel of the shape where the convolution is computed.
+   * @param[out] innerMatrix the result covariance matrix when centering with the innerSpel.
+   * @param[out] outerMatrix the result covariance matrix when centering with the outerSpel.
+   * @param[in] useLastResults if we can use last results (optimisation with masks)
+   * @param[in,out] lastInnerSpel last inner spel. Override at end of function with current inner spel (from surfel *it). Set empty if useLastResults is false.
+   * @param[in,out] lastOuterSpel last outer spel. Override at end of function with current outer spel (from surfel *it). Set empty if useLastResults is false.
+   * @param[in,out] lastInnerMoments last inner moments when centering with inner spel. Override at end of function with current inner moments (from surfel *it). Set empty if useLastResults is false.
+   * @param[in,out] lastOuterMoments last inner moments when centering with inner spel. Override at end of function with current outer moments (from surfel *it). Set empty if useLastResults is false.
+   *
+   * @tparam SurfelIterator type of iterator on surfel
+   */
   template< typename SurfelIterator >
   bool core_evalCovarianceMatrix ( const SurfelIterator & it,
                                    CovarianceMatrix & innerMatrix,
@@ -1115,62 +1109,53 @@
   // ------------------------- Private Datas --------------------------------
 
 private:
-  /// Current dimension (= 3)
-  const Dimension dimension;
-
-  /// Const ref of the shape functor
-  const Functor & myFFunctor;
-
-  /// Const ref of the kernel functor
-  const KernelFunctor & myGFunctor;
-
-  /// Const ref of the shape Kspace
-  const KSpace & myKSpace;
-
-  /// Converter Digital point -> Euclidean point
-  Embedder myEmbedder;
-
-  /// If the user uses init with masks. See init() for more information.
-  bool isInitFullMasks;
-
-  /// If the user uses init with masks and digital (full) kernel. See init() for more information.
-  bool isInitKernelAndMasks;
-
-  /// Copy of vector of iterators for kernel partial masks
-  std::vector< PairIterators > myMasks;
-
-  /// Two choice to iterate over the full kernel. See init() for more information.
-  DigitalKernel * myKernel;
-  PairIterators myKernelMask;
-
-
-  /// Copy of the origin cell of the kernel.
-  Spel myKernelSpelOrigin;
+
+  const Dimension dimension; ///< Current dimension (= 3)
+
+  const Functor & myFFunctor; ///< Const ref of the shape functor
+
+  const KernelFunctor & myGFunctor; ///< Const ref of the kernel functor
+
+
+  const KSpace & myKSpace; ///< Const ref of the shape Kspace
+
+  Embedder myEmbedder; ///< Converter Digital point -> Euclidean point
+
+  bool isInitFullMasks; ///< If the user uses init with masks. See init() for more information.
+
+  bool isInitKernelAndMasks; ///< If the user uses init with masks and digital (full) kernel. See init() for more information.
+
+  const std::vector< PairIterators > * myMasks; ///< Copy of vector of iterators for kernel partial masks
+
+  const DigitalKernel * myKernel; ///< Two choice to iterate over the full kernel. See init() for more information.
+  const PairIterators * myKernelMask; ///< Two choice to iterate over the full kernel. See init() for more information.
+
+  Spel myKernelSpelOrigin; ///< Copy of the origin cell of the kernel.
 
   // ------------------------- Hidden services ------------------------------
 
 protected:
   /**
-       * Constructor.
-       * Forbidden by default (protected to avoid g++ warnings).
-       */
+  * Constructor.
+  * Forbidden by default (protected to avoid g++ warnings).
+  */
   DigitalSurfaceConvolver ();
 
 private:
 
   /**
-       * Copy constructor.
-       * @param other the object to clone.
-       * Forbidden by default.
-       */
+  * Copy constructor.
+  * @param other the object to clone.
+  * Forbidden by default.
+  */
   DigitalSurfaceConvolver ( const DigitalSurfaceConvolver & other );
 
   /**
-       * Assignment.
-       * @param other the object to copy.
-       * @return a reference on 'this'.
-       * Forbidden by default.
-       */
+  * Assignment.
+  * @param other the object to copy.
+  * @return a reference on 'this'.
+  * Forbidden by default.
+  */
   DigitalSurfaceConvolver & operator= ( const DigitalSurfaceConvolver & other );
 
   // ------------------------- Internals ------------------------------------
