/**
 *  This program is free software: you can redistribute it and/or modify
 *  it under the terms of the GNU Lesser General Public License as
 *  published by the Free Software Foundation, either version 3 of the
 *  License, or  (at your option) any later version.
 *
 *  This program is distributed in the hope that it will be useful,
 *  but WITHOUT ANY WARRANTY; without even the implied warranty of
 *  MERCHANTABILITY or FITNESS FOR A PARTICULAR PURPOSE.  See the
 *  GNU General Public License for more details.
 *
 *  You should have received a copy of the GNU General Public License
 *  along with this program.  If not, see <http://www.gnu.org/licenses/>.
 *
 **/

#pragma once

/**
 * @file DistanceTransformation.h
 * @author David Coeurjolly (\c david.coeurjolly@liris.cnrs.fr )
 * Laboratoire d'InfoRmatique en Image et Systèmes d'information - LIRIS (CNRS, UMR 5205), CNRS, France
 *
 * @date 2010/09/30
 *
 * Header file for module DistanceTransformation.cpp
 *
 * This file is part of the DGtal library.
 */

#if defined(DistanceTransformation_RECURSES)
#error Recursive header files inclusion detected in DistanceTransformation.h
#else // defined(DistanceTransformation_RECURSES)
/** Prevents recursive inclusion of headers. */
#define DistanceTransformation_RECURSES

#if !defined DistanceTransformation_h
/** Prevents repeated inclusion of headers. */
#define DistanceTransformation_h

//////////////////////////////////////////////////////////////////////////////
// Inclusions
#include <iostream>
#include <vector>
#include "DGtal/base/Common.h"
#include "DGtal/kernel/IntegerTraits.h"
#include "DGtal/kernel/images/CImageContainer.h"
#include "DGtal/geometry/nd/volumetric/SeparableMetricTraits.h"
#include "DGtal/kernel/domains/HyperRectDomain.h"
//////////////////////////////////////////////////////////////////////////////

namespace DGtal
{

  /////////////////////////////////////////////////////////////////////////////
  // template class DistanceTransformation
  /**
   * Description of template class 'DistanceTransformation' <p>
   * \brief Aim: Implementation of the linear in time distance
   * transformation.
   *  
   * @tparam Image an input image type.
   * @tparam p the static integer value to define the l_p metric.
   * @tparam IntegerLong (optional) type used to represent exact
   * distance value according to p (default: DGtal::uint64_t)
   *
   * Example:
   * @code
   * //Types definition
   * typedef ImageSelector<Domain, unsigned int>::Type Image; //image with "unsigned in value type
   *
   * //Distance transformation for the l_2 metric
   * typedef DistanceTransformation<Image, 2> DTl2; 
   * DTl2 dt; 
   *
   * // ...
   * //Construction of an instance "image" of Image (with an io reader for instance)
   * // ...
   *
   * //EDT computation
   * DTl2::OutputImage result = dt.compute(image);
   *
   * @endcode  
   */
  template <typename Image, DGtal::uint32_t p, typename IntegerLong = DGtal::uint64_t >
  class DistanceTransformation
  {

  public:
    
    BOOST_CONCEPT_ASSERT(( CImageContainer<Image> ));
    BOOST_CONCEPT_ASSERT(( CInteger<IntegerLong> ));
    

    ///Type of resulting image
    typedef ImageContainerBySTLVector<  HyperRectDomain<typename Image::Domain::Space> , IntegerLong > OutputImage;
  
    typedef typename Image::Value Value;
    typedef typename Image::Point Point;
    typedef typename Image::Dimension Dimension;
    typedef typename Image::Size Size;
    typedef typename Image::Integer Integer;
    typedef typename Image::Domain Domain;
  
    ///We construct the type associated to the separable metric
    typedef SeparableMetricTraits<  Integer ,  IntegerLong , p > SeparableMetric;
  

    /**
     * Default Constructor
     */
    DistanceTransformation();

    /**
     * Default destructor
     */
    ~DistanceTransformation();


    // ------- Private Functor to be used as a default template ----

  private:
    /**
     * Default foregroundPredicate : we return true if the value at a
     * point differs from zero.
     *
     * @todo Refactoring needed to generalize this class !
     */
    struct DefaultForegroundPredicate
    {
      bool operator()(const Image &aImage, const typename Image::Point &aPoint) const
      {
	return (aImage(aPoint) != 0);
      }

      bool operator()(const Image &aImage, const typename Image::Iterator &it) const
      {
	return (aImage(it) != 0);
      }

      bool operator()(const Image &aImage, const typename Image::ConstIterator &it) const
      {
	return (aImage(it) != 0);
      }

      bool operator()(const Image &aImage, const typename Image::SpanIterator &it) const
      {
	return (aImage(it) != 0);
      }

    };
  public:

    /**
     * Check the validity of the transformation. For instance, we
     * check that the output image pixel range is ok with respect to
     * the input image range and the SeparableMetric.
     *
     * Warning and advices are printed in the trace system.
     *
     * @param aImage the image used to check the type consistency.
     * @return true if a warning has been raised. 
     */
    bool checkTypesValidity(const Image & aImage);

    /**
     * Compute the Distance Transformation of an image with the SeparableMetric metric.
     * The method associates to each point with value satisfying the
     * foreground predicate, its distance to the closest background point.
     *
     * @param inputImage the input image
     * @param foregroundPredicate a predicate to detect foreground
     * point from the image valuetype
     * @return the distance transformation image with the Internal format.
     */
    template <typename ForegroundPredicate>
    OutputImage compute(const Image & inputImage, const ForegroundPredicate & predicate  );

    /**
     * Compute the Distance Transformation of an image with the SeparableMetric metric.
     * The method associates to each point with value satisfying the
     * foreground predicate, its distance to the closest background point.
     *
     * @param inputImage the input image
     * @return the distance transformation image with the Internal format.
     */
    OutputImage compute(const Image & inputImage )
    {
      return compute<DefaultForegroundPredicate>(inputImage, DefaultForegroundPredicate());
    };


    // ------------------- Private functions ------------------------
  private:

    /** 
     * Compute the first step of the separable distance transformation.
     * 
     * @param aImage the input image
     * @param output the output image with the first step DT values
     * @param predicate the predicate to characterize the foreground
     * (e.g. !=0, see DefaultForegroundPredicate)
     */
    template <typename ForegroundPredicate>
    void computeFirstStep(const Image & aImage, OutputImage & output, const ForegroundPredicate &predicate) const;

    /** 
     * Compute the 1D DT associated to the first step.
     * 
     * @param aImage the input image
     * @param output the output image  with the first step DT values
     * @param starting a point to specify the starting point of the 1D row
     * @param predicate  the predicate to characterize the foreground
     * (e.g. !=0, see DefaultForegroundPredicate)
     */
    template <typename ForegroundPredicate>
<<<<<<< HEAD
    void computeFirstStep1D (const Image & aImage, ImageOutput & output, const Point &starting, const ForegroundPredicate &predicate) const;
=======
    void computeFirstStep1D (const Image & aImage, OutputImage & output, const Point &row, const ForegroundPredicate &predicate) const;
>>>>>>> d797fd20

    /** 
     *  Compute the other steps of the separable distance transformation.
     * 
     * @param inputImage the image resulting of the first (or
     * intermediate) step 
     * @param output the output image 
     * @param dim the dimension to process
     */		
    void computeOtherSteps(const OutputImage & inputImage, OutputImage & output, const Dimension dim)const;

    /** 
     * Compute the 1D DT associated to the steps except the first one.
     * 
     * @param aImage the input image
     * @param output the output image  with the  DT values
     * @param startingPoint a point to specify the starting point of the 1D row
     * @param dim the dimension to process
     * @param predicate  the predicate to characterize the foreground
     * (e.g. !=0, see DefaultForegroundPredicate)
     */
<<<<<<< HEAD
    void computeOtherStep1D (const ImageOutput & input, ImageOutput & output,
			     const Point &startingPoint, const Dimension dim, 
			     Integer s[], Integer t[]) const;
=======
    void computeOtherStep1D (const OutputImage & input, OutputImage & output, const Point &row, const Size dim, Integer s[], Integer t[]) const;
>>>>>>> d797fd20


    // ------------------- Private members ------------------------
  private:

    ///The separable metric instance
    SeparableMetric myMetric;

    ///Copy of the image lower bound
    Point myLowerBoundCopy;

    ///Copy of the image lower bound
    Point myUpperBoundCopy;

    ///Copy of the image extent
    Point myExtent;

    ///Value to act as a +infinity value
    IntegerLong myInfinity;

    ///Copy of the internal domain
    Domain myDomain;

  }; // end of class DistanceTransformation

} // namespace DGtal


///////////////////////////////////////////////////////////////////////////////
// Includes inline functions.
#include "DGtal/geometry/nd/volumetric/DistanceTransformation.ih"

//                                                                           //
///////////////////////////////////////////////////////////////////////////////

#endif // !defined DistanceTransformation_h

#undef DistanceTransformation_RECURSES
#endif // else defined(DistanceTransformation_RECURSES)<|MERGE_RESOLUTION|>--- conflicted
+++ resolved
@@ -209,16 +209,12 @@
      * 
      * @param aImage the input image
      * @param output the output image  with the first step DT values
-     * @param starting a point to specify the starting point of the 1D row
+     * @param row a point to specify the starting point of the 1D row
      * @param predicate  the predicate to characterize the foreground
      * (e.g. !=0, see DefaultForegroundPredicate)
      */
     template <typename ForegroundPredicate>
-<<<<<<< HEAD
-    void computeFirstStep1D (const Image & aImage, ImageOutput & output, const Point &starting, const ForegroundPredicate &predicate) const;
-=======
     void computeFirstStep1D (const Image & aImage, OutputImage & output, const Point &row, const ForegroundPredicate &predicate) const;
->>>>>>> d797fd20
 
     /** 
      *  Compute the other steps of the separable distance transformation.
@@ -235,18 +231,12 @@
      * 
      * @param aImage the input image
      * @param output the output image  with the  DT values
-     * @param startingPoint a point to specify the starting point of the 1D row
+     * @param row a point to specify the starting point of the 1D row
      * @param dim the dimension to process
      * @param predicate  the predicate to characterize the foreground
      * (e.g. !=0, see DefaultForegroundPredicate)
      */
-<<<<<<< HEAD
-    void computeOtherStep1D (const ImageOutput & input, ImageOutput & output,
-			     const Point &startingPoint, const Dimension dim, 
-			     Integer s[], Integer t[]) const;
-=======
     void computeOtherStep1D (const OutputImage & input, OutputImage & output, const Point &row, const Size dim, Integer s[], Integer t[]) const;
->>>>>>> d797fd20
 
 
     // ------------------- Private members ------------------------
@@ -267,8 +257,6 @@
     ///Value to act as a +infinity value
     IntegerLong myInfinity;
 
-    ///Copy of the internal domain
-    Domain myDomain;
 
   }; // end of class DistanceTransformation
 
