/**
 *  This program is free software: you can redistribute it and/or modify
 *  it under the terms of the GNU Lesser General Public License as
 *  published by the Free Software Foundation, either version 3 of the
 *  License, or  (at your option) any later version.
 *
 *  This program is distributed in the hope that it will be useful,
 *  but WITHOUT ANY WARRANTY; without even the implied warranty of
 *  MERCHANTABILITY or FITNESS FOR A PARTICULAR PURPOSE.  See the
 *  GNU General Public License for more details.
 *
 *  You should have received a copy of the GNU General Public License
 *  along with this program.  If not, see <http://www.gnu.org/licenses/>.
 *
 **/

/**
 * @file   Style2DFactory.ih
 * @author Martial Tola <http://liris.cnrs.fr/martial.tola/>
 * @date   lundi 24 octobre 2011
 * 
 * @brief
 *
 * Implementation of inline methods defined in Style2DFactory.h
 *
 * This file is part of the DGtal library.
 */

///////////////////////////////////////////////////////////////////////////////
// Implementation of inline methods                                          //

///////////////////////////////////////////////////////////////////////////////
// Implementation of inline functions and external operators                 //

#ifndef UNUSED_ARGUMENT
#define UNUSED_ARGUMENT(x) (void)x
#endif

namespace DGtal
{

  
  // AngleLinearMinimizer
  /**
   * Default styles.
   */
  struct DefaultDrawStyleCircular_AngleLinearMinimizer : public DrawableWithBoard2D
  {
    virtual void setStyle( Board2D & aBoard ) const
    {
      aBoard.setPenColorRGBi(160,160,160);
      aBoard.setLineStyle( Board2D::Shape::SolidStyle );
      aBoard.setFillColorRGBi(220,220,220);
      aBoard.setLineWidth(1);
    }
  };
  // AngleLinearMinimizer
  
  
  // ArithmeticalDSS
  /**
   * Default style for the bounding box mode.
   */
  struct DefaultDrawStyleBB_ArithmeticalDSS : public DrawableWithBoard2D
  {
    /**
     * Draw the DSS on a board
     * @param board the output board where the object is drawn.
     */
    virtual void setStyle(Board2D & aBoard) const
    {
      // Set board style
      aBoard.setLineStyle(Board2D::Shape::SolidStyle);
      aBoard.setPenColor(Color::Red);
      aBoard.setLineWidth(1);
      aBoard.setFillColor(Color::None);
    }
  };
  
  /**
   * Default style for the points mode.
   */
  struct DefaultDrawStylePoints_ArithmeticalDSS : public DrawableWithBoard2D
  {
    /**
     * Draw the DSS on a board
     * @param board the output board where the object is drawn.
     */
    virtual void setStyle(Board2D & aBoard) const
    {
      // Set board style
      aBoard.setLineStyle(Board2D::Shape::SolidStyle);
      aBoard.setPenColor(Color::Black);
      aBoard.setLineWidth(2);
      aBoard.setFillColor(Color::None);
    }
  };
  // ArithmeticalDSS

  
  // CircleFrom2Points
  // CircleFrom2Points


  // CircleFrom3Points
  // CircleFrom3Points
  
  
  // DigitalSetBySTLSet
  /** 
   * Default style.
   */
  struct DefaultDrawStyle_DigitalSetBySTLSet : public DrawableWithBoard2D
  {
    virtual void setStyle(Board2D & aBoard) const
    {
      aBoard.setFillColorRGBi(160,160,160);
      aBoard.setPenColorRGBi(80,80,80);
    }
  };
  // DigitalSetBySTLSet


  // DigitalSetBySTLVector
  /** 
   * Default style.
   */
  struct DefaultDrawStyle_DigitalSetBySTLVector : public DrawableWithBoard2D
  {
    virtual void setStyle(Board2D & aBoard) const
    {
      aBoard.setFillColorRGBi(160,160,160);
      aBoard.setPenColorRGBi(80,80,80);
    }
  };
  // DigitalSetBySTLVector
  
  
  // FP
  /**
   * Default style.
   */
  struct DefaultDrawStyle_FP : public DrawableWithBoard2D
  {
    /**
     * Drawing method.
     * @param board the output board where the object is drawn.
     */
    virtual void setStyle(Board2D & aBoard) const
    {
      // Set board style
      aBoard.setLineStyle(Board2D::Shape::SolidStyle);
      aBoard.setPenColor(Color::Red);
      aBoard.setLineWidth(2);
      aBoard.setFillColor(Color::None);
    }
  };
  // FP
  
  
  // FreemanChain
  struct DefaultDrawStyleGrid_FreemanChain : public DrawableWithBoard2D
  {
    virtual void setStyle( Board2D & aBoard ) const
    {
      aBoard.setLineStyle (LibBoard::Shape::SolidStyle );
      aBoard.setFillColor(Color::None);
    }
  };

  struct DefaultDrawStyleInterGrid_FreemanChain : public DrawableWithBoard2D
  {
    virtual void setStyle( Board2D & aBoard ) const
    {
      aBoard.setLineStyle (LibBoard::Shape::SolidStyle );
      aBoard.setFillColor(Color::None);
    }
  };
  // FreemanChain
  
  
  // GeometricalDSS
  /**
   * Default drawing style for GeometricalDSS.
   */
  struct DefaultDrawStyle_GeometricalDSS : public DrawableWithBoard2D
  {
    /**
     * Draw the GeometricalDSS on a board
     * @param board the output board where the object is drawn.
     */
    virtual void setStyle(Board2D & aBoard) const
    {
      aBoard.setLineStyle(Board2D::Shape::SolidStyle);
      aBoard.setPenColor(Color::Red);
      aBoard.setLineWidth(1.5);
      aBoard.setFillColor(Color::None);
    }
  };
  // GeometricalDSS

  //GeometricalDCA
  /**
   * Default drawing style for GeometricalDCA.
   */
  struct DefaultDrawStyle_GeometricalDCA : public DrawableWithBoard2D
  {
    /**
     * Draw the GeometricalDCA on a board
     * @param board the output board where the object is drawn.
     */
    virtual void setStyle(Board2D & aBoard) const
    {
      aBoard.setLineStyle(Board2D::Shape::SolidStyle);
      aBoard.setPenColor(Color::Red);
      aBoard.setLineWidth(1.5);
      aBoard.setFillColor(Color::None);
    }
  };

  //GeometricalDCA

  // GridCurve
  // we use friend because of inner classes
  // GridCurve
  
  
  // HyperRectDomain
  /**
   * Default style.
   */
  struct DefaultDrawStylePaving_HyperRectDomain : public DrawableWithBoard2D
  {
    virtual void setStyle(Board2D & aBoard) const
    {
      aBoard.setPenColorRGBi(160, 160, 160);
      aBoard.setFillColorRGBi(255, 255, 255);
      aBoard.setLineStyle(Board2D::Shape::SolidStyle);
      aBoard.setLineWidth( 1 );
    }
  };

  /**
   * Default style.
   */
  struct DefaultDrawStyleGrid_HyperRectDomain : public DrawableWithBoard2D
  {
    virtual void setStyle(Board2D & aBoard) const
    {
      aBoard.setPenColorRGBi(160, 160, 160);
      aBoard.setFillColorRGBi(160, 160, 160);
      aBoard.setLineStyle(Board2D::Shape::DashStyle);
      aBoard.setLineWidth( 1 );
    }
  };
  // HyperRectDomain
  
  
  // ImageContainerByHashTree
  struct DefaultDrawStyle_ImageContainerByHashTree : public DrawableWithBoard2D
  {
    virtual void setStyle(Board2D & aboard) const
    {
      aboard.setPenColorRGBi(60, 60, 60);
      aboard.setLineStyle(Board2D::Shape::SolidStyle);
    }
  };
  // ImageContainerByHashTree


  // ImageContainerBySTLVector
  /**
   * Default style.
   */
  struct DefaultDrawStyle_ImageContainerBySTLVector : public DrawableWithBoard2D
  {
    virtual void setStyle( Board2D & aBoard ) const
    {
      aBoard.setPenColorRGBi(60, 60, 60);
      aBoard.setLineStyle(Board2D::Shape::SolidStyle);
    }
  };
  // ImageContainerBySTLVector
  
  
  // KhalimskyCell
  /**
   * Default style.
   */
  struct DefaultDrawStyle_KhalimskyCell : public DrawableWithBoard2D
  {
    virtual void setStyle( Board2D & aBoard ) const
    {
      aBoard.setPenColorRGBi( 50, 50, 50 );
      aBoard.setLineStyle( Board2D::Shape::SolidStyle );
      aBoard.setFillColorRGBi( 80, 80, 80 );
      aBoard.setLineWidth( 1 );
    }
  };
  // KhalimskyCell
  
  
  // Object
  /**
   * Default style.
   */
  struct DefaultDrawStyle_Object : public DrawableWithBoard2D
  {
    virtual void setStyle(Board2D & aBoard) const
    {
      aBoard.setFillColorRGBi(160, 160, 160);
      aBoard.setPenColorRGBi(80, 80, 80);
    }
  };
  // Object
  
  
  // PointVector
  /**
   * Default styles.
   */
  struct DefaultDrawStylePaving_PointVector : public DrawableWithBoard2D
  {
    virtual void setStyle( Board2D & aBoard ) const
    {
      aBoard.setPenColorRGBi(160,160,160);
      aBoard.setLineStyle( Board2D::Shape::SolidStyle );
      aBoard.setFillColorRGBi(220,220,220);
      aBoard.setLineWidth(1);
    }
  };

  /**
   *  Style based in grid representation.
   */
  struct DefaultDrawStyleGrid_PointVector : public DrawableWithBoard2D
  {
    virtual void setStyle( Board2D & aBoard ) const
    {
      aBoard.setPenColor(Color::Black);
      aBoard.setLineStyle( Board2D::Shape::SolidStyle );
    }
  };
  // PointVector

  
  // Preimage2D
  // Preimage2D

  
  // SignedKhalimskyCell
  /**
   * Default style.
   */
  struct DefaultDrawStyle_SignedKhalimskyCell : public DrawableWithBoard2D
  {
    virtual void setStyle( Board2D & aBoard ) const
    {
      aBoard.setPenColorRGBi( 50, 50, 50 );
      aBoard.setLineStyle( Board2D::Shape::SolidStyle );
      aBoard.setFillColorRGBi( 80, 80, 80 );
      aBoard.setLineWidth( 1 );
    }
  };
  // SignedKhalimskyCell

  
  // StraightLineFrom2Points
  // StraightLineFrom2Points
  
  
}


//


// AngleLinearMinimizer
INLINE
DGtal::DrawableWithBoard2D* defaultStyle(const DGtal::AngleLinearMinimizer & /*a*/, std::string mode = "" )
{
  UNUSED_ARGUMENT(mode);
  //only one style actually...
  return new DefaultDrawStyleCircular_AngleLinearMinimizer;
}
// AngleLinearMinimizer


// ArithmeticalDSS
template <typename TIterator, typename TInteger, int connectivity>
inline
DGtal::DrawableWithBoard2D* defaultStyle(const DGtal::ArithmeticalDSS<TIterator,TInteger,connectivity> & /*a*/, std::string mode = "" )
{
  if ( ( mode == "" ) || ( mode == "BoundingBox" ) ) 
    return new DefaultDrawStyleBB_ArithmeticalDSS;
  else // mode == "Points"
    return new DefaultDrawStylePoints_ArithmeticalDSS;
}
// ArithmeticalDSS


// CircleFrom2Points
template <typename TPoint>
inline
DGtal::DrawableWithBoard2D* defaultStyle(const DGtal::CircleFrom2Points<TPoint> & /*cf2p*/, std::string mode = "" )
{
  UNUSED_ARGUMENT(mode);
  return new DrawableWithBoard2D; 
}
// CircleFrom2Points


// CircleFrom3Points
template <typename TPoint>
inline
DGtal::DrawableWithBoard2D* defaultStyle(const DGtal::CircleFrom3Points<TPoint> & /*cf3p*/, std::string mode = "" )
{
  UNUSED_ARGUMENT(mode);
  return new DrawableWithBoard2D; 
}
// CircleFrom3Points


// DigitalSetBySTLSet
template<typename Domain>
inline
DGtal::DrawableWithBoard2D* defaultStyle(const DGtal::DigitalSetBySTLSet<Domain> & /*s*/, std::string mode = "" )
{
  UNUSED_ARGUMENT(mode);
  return new DefaultDrawStyle_DigitalSetBySTLSet;
}
// DigitalSetBySTLSet


// DigitalSetBySTLVector
template<typename Domain>
inline
DGtal::DrawableWithBoard2D* defaultStyle(const DGtal::DigitalSetBySTLVector<Domain> & /*v*/, std::string mode = "" )
{
  UNUSED_ARGUMENT(mode);
  return new DefaultDrawStyle_DigitalSetBySTLVector;
}
// DigitalSetBySTLVector


// FP
template <typename TIterator, typename TInteger, int connectivity>
inline
DGtal::DrawableWithBoard2D* defaultStyle(const DGtal::FP<TIterator,TInteger,connectivity> & /*fp*/, 
                                         std::string mode = "" )
{
  UNUSED_ARGUMENT(mode);
  return new DefaultDrawStyle_FP;
}
// FP


// FreemanChain
template <typename TInteger>
inline
DGtal::DrawableWithBoard2D* defaultStyle(const DGtal::FreemanChain<TInteger> & /*f*/, 
<<<<<<< HEAD
					 std::string mode = "" )
=======
                                         std::string mode = "" )
>>>>>>> 88aa3ff0
{
  if ( ( mode == "" ) || ( mode == "Grid" ) ) 
    return new DefaultDrawStyleGrid_FreemanChain;
  else 
    return new DefaultDrawStyleInterGrid_FreemanChain;  
}
// FreemanChain


// GeometricalDSS
template <typename TConstIterator>
inline
DGtal::DrawableWithBoard2D* defaultStyle(const DGtal::GeometricalDSS<TConstIterator> & /*g*/, 
<<<<<<< HEAD
					 std::string mode = "" )
=======
                                         std::string mode = "" )
>>>>>>> 88aa3ff0
{
  UNUSED_ARGUMENT(mode);
  return new DefaultDrawStyle_GeometricalDSS; 
}
// GeometricalDSS

// GeometricalDCA
template <typename TConstIterator>
inline
DGtal::DrawableWithBoard2D* defaultStyle(const DGtal::GeometricalDCA<TConstIterator> & /*g*/,
					 std::string mode = "" )
{
  UNUSED_ARGUMENT(mode);
  return new DefaultDrawStyle_GeometricalDCA; 
}
// GeometricalDCA

// GridCurve
// we use friend because of inner classes
// GridCurve


// HyperRectDomain
template<typename TSpace>
inline
DGtal::DrawableWithBoard2D* defaultStyle(const DGtal::HyperRectDomain<TSpace> & /*h*/, std::string mode = "" )
{
  if ( ( mode == "" ) || ( mode == "Both" ) || ( mode == "Grid" ) ) 
    return new DefaultDrawStyleGrid_HyperRectDomain;
  else // mode == "Paving"
    return new DefaultDrawStylePaving_HyperRectDomain;
}
// HyperRectDomain


// ImageContainerByHashTree
template <typename Domain, typename Value, typename HashKey  >
inline
DGtal::DrawableWithBoard2D* defaultStyle(const experimental::ImageContainerByHashTree<Domain, Value, HashKey > & /*icbht*/, std::string mode = "" )
{
  UNUSED_ARGUMENT(mode);
  return new DefaultDrawStyle_ImageContainerByHashTree;
}
// ImageContainerByHashTree


// ImageContainerBySTLVector
template <typename D, typename V>
inline
DGtal::DrawableWithBoard2D* defaultStyle(const DGtal::ImageContainerBySTLVector<D, V> & /*icbsv*/, std::string mode = "" )
{
  UNUSED_ARGUMENT(mode);
  return new DefaultDrawStyle_ImageContainerBySTLVector;
}
// ImageContainerBySTLVector


// KhalimskyCell
template < Dimension dim, typename TInteger >
inline
DGtal::DrawableWithBoard2D* defaultStyle(const DGtal::KhalimskyCell<dim, TInteger> & /*k*/, std::string mode = "" )
{
  UNUSED_ARGUMENT(mode);
  return new DefaultDrawStyle_KhalimskyCell;
}
// KhalimskyCell


// Object
template <typename TDigitalTopology, typename TDigitalSet>
inline
DGtal::DrawableWithBoard2D* defaultStyle(const DGtal::Object<TDigitalTopology, TDigitalSet> & /*o*/, std::string mode = "" )
{
  UNUSED_ARGUMENT(mode);
  return new DefaultDrawStyle_Object;
}
// Object


// PointVector
template<Dimension dim, typename TComponent>
inline
DGtal::DrawableWithBoard2D* defaultStyle(const DGtal::PointVector<dim,TComponent> & /*p*/, std::string mode = "")
{
  if ( ( mode == "" ) || ( mode == "Paving" ) ) 
    return new DefaultDrawStylePaving_PointVector;
  else // mode == "Grid"
    return new DefaultDrawStyleGrid_PointVector;  
}
// PointVector


// Preimage2D
template <typename Shape>
inline
DGtal::DrawableWithBoard2D* defaultStyle(const DGtal::Preimage2D<Shape> & /*p*/, std::string mode = "")
{
  UNUSED_ARGUMENT(mode);
  return new DrawableWithBoard2D; 
}
// Preimage2D


// SignedKhalimskyCell
template < Dimension dim, typename TInteger >
inline
DGtal::DrawableWithBoard2D* defaultStyle(const DGtal::SignedKhalimskyCell<dim, TInteger> & /*sk*/, std::string mode = "" )
{
  UNUSED_ARGUMENT(mode);
  return new DefaultDrawStyle_SignedKhalimskyCell;
}
// SignedKhalimskyCell


// StraightLineFrom2Points
template <typename TPoint>
inline
DGtal::DrawableWithBoard2D* defaultStyle(const DGtal::StraightLineFrom2Points<TPoint> & /*slf2p*/, std::string mode = "" )
{
  UNUSED_ARGUMENT(mode);
  return new DrawableWithBoard2D;
}
// StraightLineFrom2Points


//


inline
DGtal::DrawableWithBoard2D* defaultStyle(const DGtal::CustomStyle & /*cs*/, std::string mode = "" )
{
  UNUSED_ARGUMENT(mode);
  return 0;
}

inline
DGtal::DrawableWithBoard2D* defaultStyle(const DGtal::SetMode & /*sm*/, std::string mode = "" )
{
  UNUSED_ARGUMENT(mode);
  return 0;
}


//                                                                           //
///////////////////////////////////////////////////////////////////////////////

<|MERGE_RESOLUTION|>--- conflicted
+++ resolved
@@ -459,11 +459,7 @@
 template <typename TInteger>
 inline
 DGtal::DrawableWithBoard2D* defaultStyle(const DGtal::FreemanChain<TInteger> & /*f*/, 
-<<<<<<< HEAD
-					 std::string mode = "" )
-=======
                                          std::string mode = "" )
->>>>>>> 88aa3ff0
 {
   if ( ( mode == "" ) || ( mode == "Grid" ) ) 
     return new DefaultDrawStyleGrid_FreemanChain;
@@ -477,11 +473,7 @@
 template <typename TConstIterator>
 inline
 DGtal::DrawableWithBoard2D* defaultStyle(const DGtal::GeometricalDSS<TConstIterator> & /*g*/, 
-<<<<<<< HEAD
-					 std::string mode = "" )
-=======
                                          std::string mode = "" )
->>>>>>> 88aa3ff0
 {
   UNUSED_ARGUMENT(mode);
   return new DefaultDrawStyle_GeometricalDSS; 
