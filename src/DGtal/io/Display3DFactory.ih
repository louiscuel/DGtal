/**
 * This program is free software: you can redistribute it and/or modify
 * it under the terms of the GNU Lesser General Public License as
 * published by the Free Software Foundation, either version 3 of the
 * License, or (at your option) any later version.
 *
 * This program is distributed in the hope that it will be useful,
 * but WITHOUT ANY WARRANTY; without even the implied warranty of
 * MERCHANTABILITY or FITNESS FOR A PARTICULAR PURPOSE. See the
 * GNU General Public License for more details.
 *
 * You should have received a copy of the GNU General Public License
 * along with this program. If not, see <http://www.gnu.org/licenses/>.
 *
 **/

/**
 * @file Display3DFactory.ih
 * @author Martial Tola <http://liris.cnrs.fr/martial.tola/>
 * @date mercredi 21 septembre 2011
 *
 * @brief
 *
 * Implementation of inline methods defined in Display3DFactory.h
 *
 * This file is part of the DGtal library.
 */

#include "DGtal/helpers/StdDefs.h"
#include "DGtal/images/ImageHelper.h"

///////////////////////////////////////////////////////////////////////////////
// Implementation of inline methods //

//
///////////////////////////////////////////////////////////////////////////////

///////////////////////////////////////////////////////////////////////////////
// Implementation of inline functions and external operators //

// SphericalAccumulator
template <typename Space, typename KSpace>
template <typename TV>
inline
void
DGtal::Display3DFactory<Space,KSpace>::draw( Display3D<Space, KSpace> & display,
                               const DGtal::SphericalAccumulator<TV> & aAccumulator,
                               const typename DGtal::SphericalAccumulator<TV>::RealVector &shift,
                               const double radius)
{
  DGtal::Color saveFillColor = display.getFillColor();
  typedef typename DGtal::SphericalAccumulator<TV>::Size Size;
  typename DGtal::SphericalAccumulator<TV>::RealVector a,b,c,d;
  Size i,j;
  DGtal::int32_t m = 1, M=0;
  for(typename DGtal::SphericalAccumulator<TV>::ConstIterator it = aAccumulator.begin(),
        itend= aAccumulator.end(); it != itend; ++it)
    {
      aAccumulator.binCoordinates(it, i,j);
      if (aAccumulator.isValidBin(i,j))
        {
          if (aAccumulator.count(i,j) > M) M=aAccumulator.count(i,j);
          if (aAccumulator.count(i,j) < m) m=aAccumulator.count(i,j);
        }
    }
  HueShadeColorMap<typename DGtal::SphericalAccumulator<TV>::Quantity> cmap(m,M+1);

  for(typename DGtal::SphericalAccumulator<TV>::ConstIterator it = aAccumulator.begin(),
        itend= aAccumulator.end(); it != itend; ++it)
    {
      aAccumulator.binCoordinates(it, i,j);
      if (aAccumulator.isValidBin(i,j))
        {
          aAccumulator.binCoordinates(it, i,j);
          aAccumulator.getBinGeometry(i,j,a,b,c,d);
          a+= shift;
          b+= shift;
          c+= shift;
          d+= shift;
          a = a*radius;
          b = b*radius;
          c = c*radius;
          d = d*radius;

          DGtal::Z3i::RealPoint rpa = display.embed( a );
          DGtal::Z3i::RealPoint rpb = display.embed( b );
          DGtal::Z3i::RealPoint rpc = display.embed( c );
          DGtal::Z3i::RealPoint rpd = display.embed( d );
          display.setFillColor( cmap(aAccumulator.count(i,j)));
          display.addQuad(rpa[0], rpa[1], rpa[2],
                          rpb[0], rpb[1], rpb[2],
                          rpc[0], rpc[1], rpc[2],
                          rpd[0], rpd[1], rpd[2]);
        }
    }
  display.setFillColor( saveFillColor);
}
// SphericalAccumulator



// Mesh
template <typename Space, typename KSpace>
template <typename TPoint>
inline
void DGtal::Display3DFactory<Space,KSpace>::draw( Display3D<Space, KSpace> & display,
                                    const DGtal::Mesh<TPoint> & aMesh )
{
  std::string mode = display.getMode( aMesh.className() );
  if ( mode == "Faces" || mode=="")
    drawAsFaces( display, aMesh );
}

template <typename Space, typename KSpace>
template <typename TPoint>
inline
void DGtal::Display3DFactory<Space,KSpace>::drawAsFaces( Display3D<Space, KSpace> & display,
                                           const DGtal::Mesh<TPoint> & aMesh )
{
  DGtal::Color fillColorSave = display.getFillColor();
  display.createNewQuadList(aMesh.className());
  for(unsigned int i=0; i< aMesh.nbFaces(); i++)
    {
      typename Mesh<TPoint>::MeshFace aFace = aMesh.getFace(i);
      unsigned int aNum = aFace.size();
      display.setFillColor(aMesh.getFaceColor(i));

      if(aNum==4)
        {
          TPoint p1 = aMesh.getVertex(aFace.at(0));
          TPoint p2 = aMesh.getVertex(aFace.at(1));
          TPoint p3 = aMesh.getVertex(aFace.at(2));
          TPoint p4 = aMesh.getVertex(aFace.at(3));

          display.addQuad(p1[0], p1[1], p1[2],
                          p2[0], p2[1], p2[2],
                          p3[0], p3[1], p3[2],
                          p4[0], p4[1], p4[2]);
        }else if(aNum==3)
        {
          TPoint p1 = aMesh.getVertex(aFace.at(0));
          TPoint p2 = aMesh.getVertex(aFace.at(1));
          TPoint p3 = aMesh.getVertex(aFace.at(2));

          display.addTriangle(p1[0], p1[1], p1[2],
                              p2[0], p2[1], p2[2],
                              p3[0], p3[1], p3[2]);
        }else if(aNum>4)
        {
          std::vector<typename Display3D<Space, KSpace>::RealPoint> vectPoly;
          for(unsigned int j=0; j< aFace.size(); j++)
            {
              typename Display3D<Space, KSpace>::RealPoint point(aMesh.getVertex(aFace.at(j)));
              //point.x= aMesh.getVertex(aFace.at(j))[0];
              //point.y= aMesh.getVertex(aFace.at(j))[1];
              //point.z= aMesh.getVertex(aFace.at(j))[2];
              vectPoly.push_back(point);
            }
          display.addPolygon(vectPoly);
        }else
        {
          trace.warning()<< "Face not valid, only "<< aNum << "vertex... "<< std::endl;
        }
    }
  display.setFillColor(fillColorSave);
}
// Mesh


// ArithmeticalDSS3d
template <typename Space, typename KSpace>
template <typename TIterator, typename TInteger, int connectivity>
inline
void DGtal::Display3DFactory<Space,KSpace>::drawAsBalls( Display3D<Space, KSpace> & display,
                                           const DGtal::ArithmeticalDSS3d<TIterator,TInteger,connectivity> & a )
{
  typedef TIterator ConstIterator;
  typedef typename IteratorCirculatorTraits<ConstIterator>::Value Point3d;

  // Draw points
  display << CustomColors3D( display.getLineColor(), display.getFillColor() );
  for (ConstIterator i = a.begin(); i != a.end(); ++i)
    {
      display << *i;
    }

  // Draw a linking polygonal line if the voxels are drawn as points.
  if(display.getMode("PointVector")=="Grid")
    {
      ConstIterator k = a.begin();
      Point3d prevp = *k;
      DGtal::Z3i::RealPoint rprevp = display.embed( prevp);
      ++k;
      for ( ; k != a.end(); ++k) {
        Point3d p = *k;
        DGtal::Z3i::RealPoint rp = display.embed( p );

        display.addLine(rprevp[0],rprevp[1],rprevp[2],rp[0],rp[1],rp[2]);
        rprevp = rp;
      }
    }
}

template <typename Space, typename KSpace>
template <typename TIterator, typename TInteger, int connectivity>
inline
void
DGtal::Display3DFactory<Space,KSpace>::drawAsBoundingBox( Display3D<Space, KSpace> & display,
                                            const DGtal::ArithmeticalDSS3d<TIterator,TInteger,connectivity> & a )
{

  typedef TIterator ConstIterator;

  typedef typename IteratorCirculatorTraits<ConstIterator>::Value Point3d;
  typedef DGtal::PointVector<3,double> PointD3d;

  typedef typename IteratorCirculatorTraits<ConstIterator>::Value Vector3d;
  typedef DGtal::PointVector<3,double> VectorD3d;

  typedef TInteger Integer;

  //get DSS parameters
  Vector3d v; //direction vector
  PointD3d mu; //intercept
  PointD3d omega; //thickness
  a.getParameters(v,mu,omega);

  //casting coordinates of v in double
  VectorD3d u = VectorD3d(NumberTraits<Integer>::castToDouble(v[0]),
                          NumberTraits<Integer>::castToDouble(v[1]),
                          NumberTraits<Integer>::castToDouble(v[2]) );
  //L2 norm of u
  double n = u[0]*u[0] + u[1]*u[1] + u[2]*u[2];

  //first and last points
  Point3d first = *a.begin();
  Point3d last = *(--a.end());
  PointD3d f = PointD3d(NumberTraits<Integer>::castToDouble(first[0]),
                        NumberTraits<Integer>::castToDouble(first[1]),
                        NumberTraits<Integer>::castToDouble(first[2]) );
  PointD3d l = PointD3d(NumberTraits<Integer>::castToDouble(last[0]),
                        NumberTraits<Integer>::castToDouble(last[1]),
                        NumberTraits<Integer>::castToDouble(last[2]) );

  if (n != 0) {

    //last coefficient of the normal plane to the DSS direction
    //passing trough f and l
    double df = -u[0]*f[0] -u[1]*f[1] -u[2]*f[2];
    double dl = -u[0]*l[0] -u[1]*l[1] -u[2]*l[2];

    //omega masks
    PointD3d omega1, omega2;
    if (omega[0] == 0) {
      omega1 = PointD3d(0,omega[1],0);
      omega2 = PointD3d(0,0,omega[2]);
    } else {
      if (omega[1] == 0) {
        omega1 = PointD3d(omega[0],0,0);
        omega2 = PointD3d(0,0,omega[2]);
      } else {//omega[2] == 0
        omega1 = PointD3d(omega[0],0,0);
        omega2 = PointD3d(0,omega[1],0);
      }
    }

    double m1 = u[0]*mu[0] + u[1]*mu[1] + u[2]*mu[2];
    double m2 = u[0]*(mu[0]+omega1[0]) + u[1]*(mu[1]+omega1[1]) + u[2]*(mu[2]+omega1[2]);
    double m3 = u[0]*(mu[0]+omega2[0]) + u[1]*(mu[1]+omega2[1]) + u[2]*(mu[2]+omega2[2]);
    double m4 = u[0]*(mu[0]+omega[0]) + u[1]*(mu[1]+omega[1]) + u[2]*(mu[2]+omega[2]);

    //4 lines
    PointD3d pf = PointD3d( mu[0] - ( (m1+df)*u[0] )/n,
                            mu[1] - ( (m1+df)*u[1] )/n,
                            mu[2] - ( (m1+df)*u[2] )/n );
    DGtal::Z3i::RealPoint rpf = display.embed( pf );
    PointD3d pl = PointD3d( mu[0] - ( (m1+dl)*u[0] )/n,
                            mu[1] - ( (m1+dl)*u[1] )/n,
                            mu[2] - ( (m1+dl)*u[2] )/n );
    DGtal::Z3i::RealPoint rpl = display.embed( pl );

    display.addLine(rpf[0], rpf[1], rpf[2], rpl[0], rpl[1], rpl[2]);

    PointD3d pf2 = PointD3d((mu[0]+omega1[0]) - ( (m2+df)*u[0] )/n,
                            (mu[1]+omega1[1]) - ( (m2+df)*u[1] )/n,
                            (mu[2]+omega1[2]) - ( (m2+df)*u[2] )/n );
    DGtal::Z3i::RealPoint rpf2 = display.embed( pf2 );
    PointD3d pl2 = PointD3d((mu[0]+omega1[0]) - ( (m2+dl)*u[0] )/n,
                            (mu[1]+omega1[1]) - ( (m2+dl)*u[1] )/n,
                            (mu[2]+omega1[2]) - ( (m2+dl)*u[2] )/n );
    DGtal::Z3i::RealPoint rpl2 = display.embed( pl2 );

    display.addLine(rpf2[0], rpf2[1], rpf2[2], rpl2[0], rpl2[1], rpl2[2]);

    PointD3d pf3 = PointD3d((mu[0]+omega2[0]) - ( (m3+df)*u[0] )/n,
                            (mu[1]+omega2[1]) - ( (m3+df)*u[1] )/n,
                            (mu[2]+omega2[2]) - ( (m3+df)*u[2] )/n );
    DGtal::Z3i::RealPoint rpf3 = display.embed( pf3 );
    PointD3d pl3 = PointD3d((mu[0]+omega2[0]) - ( (m3+dl)*u[0] )/n,
                            (mu[1]+omega2[1]) - ( (m3+dl)*u[1] )/n,
                            (mu[2]+omega2[2]) - ( (m3+dl)*u[2] )/n );
    DGtal::Z3i::RealPoint rpl3 = display.embed( pl3 );

    display.addLine(rpf3[0], rpf3[1], rpf3[2], rpl3[0], rpl3[1], rpl3[2]);

    PointD3d pf4 = PointD3d((mu[0]+omega[0]) - ( (m4+df)*u[0] )/n,
                            (mu[1]+omega[1]) - ( (m4+df)*u[1] )/n,
                            (mu[2]+omega[2]) - ( (m4+df)*u[2] )/n );
    DGtal::Z3i::RealPoint rpf4 = display.embed( pf4 );
    PointD3d pl4 = PointD3d((mu[0]+omega[0]) - ( (m4+dl)*u[0] )/n,
                            (mu[1]+omega[1]) - ( (m4+dl)*u[1] )/n,
                            (mu[2]+omega[2]) - ( (m4+dl)*u[2] )/n );
    DGtal::Z3i::RealPoint rpl4 = display.embed( pl4 );

    display.addLine(rpf4[0], rpf4[1], rpf4[2], rpl4[0], rpl4[1], rpl4[2]);

    //two end facets
    display.addQuad(rpf[0],rpf[1],rpf[2],
                    rpf2[0],rpf2[1],rpf2[2],
                    rpf4[0],rpf4[1],rpf4[2],
                    rpf3[0],rpf3[1],rpf3[2]);
    display.addQuad(rpl[0],rpl[1],rpl[2],
                    rpl2[0],rpl2[1],rpl2[2],
                    rpl4[0],rpl4[1],rpl4[2],
                    rpl3[0],rpl3[1],rpl3[2]);
  }
}

template <typename Space, typename KSpace>
template <typename TIterator, typename TInteger, int connectivity>
inline
void DGtal::Display3DFactory<Space,KSpace>::draw( Display3D<Space, KSpace> & display,
                                    const DGtal::ArithmeticalDSS3d<TIterator,TInteger,connectivity> & a )
{
  std::string mode = display.getMode( a.className() );
  if ( mode == "BoundingBox" )
    drawAsBoundingBox( display, a );
  else if ( mode == "Points" )
    drawAsBalls( display, a );
  else if ( ( mode == "" ) )
    {
      drawAsBalls( display, a );
    }
}
// ArithmeticalDSS3d


// DigitalSetBySTLSet
template <typename Space, typename KSpace>
template<typename Domain>
inline
void DGtal::Display3DFactory<Space,KSpace>::drawAsPavingTransparent( Display3D<Space, KSpace> & display,
                                                       const DGtal::DigitalSetBySTLSet<Domain> & s )
{
  typedef typename Domain::Point Point;
  typedef typename Domain::Point::Component Component;
  typedef typename std::set<Point>::const_iterator ConstIterator;

  ASSERT(Domain::Space::dimension == 3);

  display.createNewCubeList( s.className());
  for ( ConstIterator it = s.begin();
        it != s.end();
        ++it )
    {
      DGtal::Z3i::RealPoint rp = display.embed((*it) );
      display.addCube(rp[0], rp[1], rp[2]);
    }
}

template <typename Space, typename KSpace>
template<typename Domain>
inline
void DGtal::Display3DFactory<Space,KSpace>::drawAsPaving( Display3D<Space, KSpace> & display,
                                            const DGtal::DigitalSetBySTLSet<Domain> & s )
{
  typedef typename Domain::Point Point;
  typedef typename Domain::Point::Component Component;
  typedef typename std::set<Point>::const_iterator ConstIterator;

  ASSERT(Domain::Space::dimension == 3);

  display.createNewCubeList( s.className());
  for ( ConstIterator it = s.begin();
        it != s.end();
        ++it )
    {
      DGtal::Z3i::RealPoint rp = display.embed((*it) );
      display.addCube(rp[0], rp[1], rp[2]);
    }
}

template <typename Space, typename KSpace>
template<typename Domain>
inline
void DGtal::Display3DFactory<Space,KSpace>::drawAsGrid( Display3D<Space, KSpace> & display,
                                          const DGtal::DigitalSetBySTLSet<Domain> & s )
{
  typedef typename Domain::Point Point;
  typedef typename Domain::Point::Component Component;
  typedef typename std::set<Point>::const_iterator ConstIterator;

  ASSERT(Domain::Space::dimension == 3);

  for ( ConstIterator it = s.begin();
        it != s.end();
        ++it )
    {
      DGtal::Z3i::RealPoint rp = display.embed((*it) );
      display.addBall(rp[0], rp[1], rp[2]);
    }
}

template <typename Space, typename KSpace>
template<typename Domain>
inline
void DGtal::Display3DFactory<Space,KSpace>::draw( Display3D<Space, KSpace> & display,
                                    const DGtal::DigitalSetBySTLSet<Domain> & s )
{
  ASSERT(Domain::Space::dimension == 3);

  std::string mode = display.getMode( s.className() );
  ASSERT( (mode=="Paving" || mode=="PavingTransp" || mode=="Grid" || mode=="Both" || mode=="") );

  if ( mode == "Paving" || ( mode == "" ) )
    drawAsPaving( display, s );
  else if ( mode == "PavingTransp" )
    drawAsPavingTransparent( display, s );
  else if ( mode == "Grid" )
    drawAsGrid( display, s );
  else if ( ( mode == "Both" ) )
    {
      drawAsPaving( display, s );
      drawAsGrid( display, s );
    }
}
// DigitalSetBySTLSet


// DigitalSetBySTLVector
template <typename Space, typename KSpace>
template<typename Domain>
inline
void DGtal::Display3DFactory<Space,KSpace>::drawAsPavingTransparent( Display3D<Space, KSpace> & display,
                                                       const DGtal::DigitalSetBySTLVector<Domain> & v )
{
  typedef typename Domain::Point Point;
  typedef typename Domain::Point::Component Component;
  typedef typename std::vector<Point>::const_iterator ConstIterator;

  ASSERT(Domain::Space::dimension == 3);

  display.createNewCubeList( v.className());
  for ( ConstIterator it = v.begin();
        it != v.end();
        ++it )
    {
      DGtal::Z3i::RealPoint rp = display.embed((*it) );
      display.addCube(rp[0], rp[1], rp[2]);
    }
}

template <typename Space, typename KSpace>
template<typename Domain>
inline
void DGtal::Display3DFactory<Space,KSpace>::drawAsPaving( Display3D<Space, KSpace> & display,
                                            const DGtal::DigitalSetBySTLVector<Domain> & v )
{
  typedef typename Domain::Point Point;
  typedef typename Domain::Point::Component Component;
  typedef typename std::vector<Point>::const_iterator ConstIterator;

  ASSERT(Domain::Space::dimension == 3);

  display.createNewCubeList( v.className());
  for ( ConstIterator it = v.begin();
        it != v.end();
        ++it )
    {
      DGtal::Z3i::RealPoint rp = display.embed((*it) );
      display.addCube(rp[0],rp[1],rp[2]);
    }
}

template <typename Space, typename KSpace>
template<typename Domain>
inline
void DGtal::Display3DFactory<Space,KSpace>::drawAsGrid( Display3D<Space, KSpace> & display,
                                          const DGtal::DigitalSetBySTLVector<Domain> & v )
{
  typedef typename Domain::Point Point;
  typedef typename std::vector<Point>::const_iterator ConstIterator;
  typedef typename Domain::Point::Component Component;

  ASSERT(Domain::Space::dimension == 3);

  for ( ConstIterator it = v.begin();
        it != v.end();
        ++it )
    {
      DGtal::Z3i::RealPoint rp = display.embed((*it) );
      display.addBall(rp[0], rp[1], rp[2]);
    }
}

template <typename Space, typename KSpace>
template<typename Domain>
inline
void DGtal::Display3DFactory<Space,KSpace>::draw( Display3D<Space, KSpace> & display,
                                    const DGtal::DigitalSetBySTLVector<Domain> & v )
{
  ASSERT(Domain::Space::dimension == 3);

  std::string mode = display.getMode( v.className() );
  ASSERT( (mode=="Paving" || mode=="PavingTransp" || mode=="Grid" || mode=="Both" || mode=="") );

  if ( mode == "Paving" || ( mode == "" ) )
    drawAsPaving( display, v );
  else if ( mode == "PavingTransp" )
    drawAsPavingTransparent( display, v );
  else if ( mode == "Grid" )
    drawAsGrid( display, v );
  else if ( ( mode == "Both" ) )
    {
      drawAsPaving( display, v);
      drawAsGrid( display, v );
    }
}
// DigitalSetBySTLVector


// HyperRectDomain
template <typename Space, typename KSpace>
template <typename SpaceDom>
inline
void DGtal::Display3DFactory<Space,KSpace>::drawAsBoundingBox( Display3D<Space, KSpace> & display,
                                                 const DGtal::HyperRectDomain<SpaceDom> & h )
{
  DGtal::Color fillColorSave = display.getFillColor();
  ASSERT(Space::dimension == 2 || Space::dimension == 3 || "drawAsBoundingBox-NOT-YET-IMPLEMENTED-in-ND");

  DGtal::Z3i::RealPoint upperBound;
  DGtal::Z3i::RealPoint lowerBound;

  if (Space::dimension == 3)
    {
      upperBound = display.embed( DGtal::Z3i::Point(h.myUpperBound[0], h.myUpperBound[1], h.myUpperBound[2]));
      lowerBound = display.embed( DGtal::Z3i::Point(h.myLowerBound[0], h.myLowerBound[1], h.myLowerBound[2]));
    }
  if (Space::dimension == 2)
    {
      upperBound = display.embed( DGtal::Z3i::Point(h.myUpperBound[0], h.myUpperBound[1], 0));
      lowerBound = display.embed( DGtal::Z3i::Point(h.myLowerBound[0], h.myLowerBound[1], 0));
    }


  display.setFillColor(DGtal::Color(250,250,250,10));
  double shiftSize=0.01;
  if (Space::dimension == 3)
    {
      //Z upper face
      display.addQuad(upperBound[0]+(0.5+shiftSize),
                      upperBound[1]+(0.5+shiftSize),
                      upperBound[2]+(0.5+shiftSize),
                      lowerBound[0]-(0.5+shiftSize),
                      upperBound[1]+(0.5+shiftSize),
                      upperBound[2]+(0.5+shiftSize),
                      lowerBound[0]-(0.5+shiftSize),
                      lowerBound[1]-(0.5+shiftSize),
                      upperBound[2]+(0.5+shiftSize),
                      upperBound[0]+(0.5+shiftSize),
                      lowerBound[1]-(0.5+shiftSize),
                      upperBound[2]+(0.5+shiftSize));
      //Z lower face
      display.addQuad(upperBound[0]+(0.5+shiftSize),
                      upperBound[1]+(0.5+shiftSize),
                      lowerBound[2]-(0.5+shiftSize),
                      upperBound[0]+(0.5+shiftSize),
                      lowerBound[1]-(0.5+shiftSize),
                      lowerBound[2]-(0.5+shiftSize),
                      lowerBound[0]-(0.5+shiftSize),
                      lowerBound[1]-(0.5+shiftSize),
                      lowerBound[2]-(0.5+shiftSize),
                      lowerBound[0]-(0.5+shiftSize),
                      upperBound[1]+(0.5+shiftSize),
                      lowerBound[2]-(0.5+shiftSize));
      //Y upper face
      display.addQuad(upperBound[0]+(0.5+shiftSize),
                      upperBound[1]+(0.5+shiftSize),
                      upperBound[2]+(0.5+shiftSize),
                      upperBound[0]+(0.5+shiftSize),
                      upperBound[1]+(0.5+shiftSize),
                      lowerBound[2]-(0.5+shiftSize),
                      lowerBound[0]-(0.5+shiftSize),
                      upperBound[1]+(0.5+shiftSize),
                      lowerBound[2]-(0.5+shiftSize),
                      lowerBound[0]-(0.5+shiftSize),
                      upperBound[1]+(0.5+shiftSize),
                      upperBound[2]+(0.5+shiftSize));
      //Y lower face
      display.addQuad(upperBound[0]+(0.5+shiftSize),
                      lowerBound[1]-(0.5+shiftSize),
                      upperBound[2]+(0.5+shiftSize),
                      lowerBound[0]-(0.5+shiftSize),
                      lowerBound[1]-(0.5+shiftSize),
                      upperBound[2]+(0.5+shiftSize),
                      lowerBound[0]-(0.5+shiftSize),
                      lowerBound[1]-(0.5+shiftSize),
                      lowerBound[2]-(0.5+shiftSize),
                      upperBound[0]+(0.5+shiftSize),
                      lowerBound[1]-(0.5+shiftSize),
                      lowerBound[2]-(0.5+shiftSize));
      // X upper face
      display.addQuad(upperBound[0]+(0.5+shiftSize),
                      upperBound[1]+(0.5+shiftSize),
                      upperBound[2]+(0.5+shiftSize),
                      upperBound[0]+(0.5+shiftSize),
                      lowerBound[1]-(0.5+shiftSize),
                      upperBound[2]+(0.5+shiftSize),
                      upperBound[0]+(0.5+shiftSize),
                      lowerBound[1]-(0.5+shiftSize),
                      lowerBound[2]-(0.5+shiftSize),
                      upperBound[0]+(0.5+shiftSize),
                      upperBound[1]+(0.5+shiftSize),
                      lowerBound[2]-(0.5+shiftSize));
      // X lower face
      display.addQuad(lowerBound[0]-(0.5+shiftSize),
                      upperBound[1]+(0.5+shiftSize),
                      upperBound[2]+(0.5+shiftSize),
                      lowerBound[0]-(0.5+shiftSize),
                      upperBound[1]+(0.5+shiftSize),
                      lowerBound[2]-(0.5+shiftSize),
                      lowerBound[0]-(0.5+shiftSize),
                      lowerBound[1]-(0.5+shiftSize),
                      lowerBound[2]-(0.5+shiftSize),
                      lowerBound[0]-(0.5+shiftSize),
                      lowerBound[1]-(0.5+shiftSize),
                      upperBound[2]+(0.5+shiftSize));
    }
  display.setFillColor( fillColorSave);
}

template <typename Space, typename KSpace>
template <typename SpaceDom>
inline
void DGtal::Display3DFactory<Space,KSpace>::drawAsGrid( Display3D<Space, KSpace> & display,
                                          const DGtal::HyperRectDomain<SpaceDom> & h )
{
  typedef typename Space::Integer Integer;

  ASSERT(Space::dimension == 3 || "drawAsGrid-NOT-YET-IMPLEMENTED-in-ND");

  if (Space::dimension == 3)
    {
      // Face XY
      for (int64_t z = NumberTraits<Integer>::castToInt64_t(h.myLowerBound[2]);
           z <= NumberTraits<Integer>::castToInt64_t(h.myUpperBound[2]); z++)
        {
          for (int64_t x = NumberTraits<Integer>::castToInt64_t(h.myLowerBound[0]);
               x <= NumberTraits<Integer>::castToInt64_t(h.myUpperBound[0]); x++)
            {
              DGtal::Z3i::RealPoint rp1 = display.embed( DGtal::Z3i::Point(x, h.myLowerBound[1], z) );
              DGtal::Z3i::RealPoint rp2 = display.embed( DGtal::Z3i::Point(x, h.myUpperBound[1], z) );

              display.addLine( rp1[0], rp1[1], rp1[2], rp2[0], rp2[1], rp2[2]);
            }
          for (int64_t y = NumberTraits<Integer>::castToInt64_t(h.myLowerBound[1]);
               y <= NumberTraits<Integer>::castToInt64_t(h.myUpperBound[1]); y++)
            {
              DGtal::Z3i::RealPoint rp1 = display.embed( DGtal::Z3i::Point(h.myLowerBound[0], y, z) );
              DGtal::Z3i::RealPoint rp2 = display.embed( DGtal::Z3i::Point(h.myUpperBound[0], y, z) );

              display.addLine( rp1[0], rp1[1], rp1[2], rp2[0], rp2[1], rp2[2] );
            }
        }

      // Faces XZ
      for (int64_t y = NumberTraits<Integer>::castToInt64_t(h.myLowerBound[1]);
           y <= NumberTraits<Integer>::castToInt64_t(h.myUpperBound[1]); y++)
        {
          for (int64_t x = NumberTraits<Integer>::castToInt64_t(h.myLowerBound[0]);
               x <= NumberTraits<Integer>::castToInt64_t(h.myUpperBound[0]); x++)
            {
              DGtal::Z3i::RealPoint rp1 = display.embed( DGtal::Z3i::Point(x, y, h.myLowerBound[2]) );
              DGtal::Z3i::RealPoint rp2 = display.embed( DGtal::Z3i::Point(x, y, h.myLowerBound[2]) );

              display.addLine( rp1[0], rp1[1], rp1[2], rp2[0], rp2[1], rp2[2]);
            }
          for (int64_t z = NumberTraits<Integer>::castToInt64_t(h.myLowerBound[2]);
               z <= NumberTraits<Integer>::castToInt64_t(h.myUpperBound[2]); z++)
            {
              DGtal::Z3i::RealPoint rp1 = display.embed( DGtal::Z3i::Point(h.myLowerBound[0], y, z) );
              DGtal::Z3i::RealPoint rp2 = display.embed( DGtal::Z3i::Point(h.myUpperBound[0], y, z) );

              display.addLine( rp1[0], rp1[1], rp1[2], rp2[0], rp2[1], rp2[2]);
            }
        }

      // Faces YZ
      for (int64_t x = NumberTraits<Integer>::castToInt64_t(h.myLowerBound[0]);
           x <= NumberTraits<Integer>::castToInt64_t(h.myUpperBound[0]); x++)
        {
          for (int64_t y = NumberTraits<Integer>::castToInt64_t(h.myLowerBound[1]);
               y <= NumberTraits<Integer>::castToInt64_t(h.myUpperBound[1]); y++)
            {
              DGtal::Z3i::RealPoint rp1 = display.embed( DGtal::Z3i::Point(x, y, h.myLowerBound[2]) );
              DGtal::Z3i::RealPoint rp2 = display.embed( DGtal::Z3i::Point(x, y, h.myUpperBound[2]) );

              display.addLine( rp1[0], rp1[1], rp1[2], rp2[0], rp2[1], rp2[2]);
            }
          for (int64_t z = NumberTraits<Integer>::castToInt64_t(h.myLowerBound[2]);
               z <= NumberTraits<Integer>::castToInt64_t(h.myUpperBound[2]); z++)
            {
              DGtal::Z3i::RealPoint rp1 = display.embed( DGtal::Z3i::Point(x, h.myLowerBound[1], z) );
              DGtal::Z3i::RealPoint rp2 = display.embed( DGtal::Z3i::Point(x, h.myLowerBound[1], z) );

              display.addLine( rp1[0], rp1[1], rp1[2], rp2[0], rp2[1], rp2[2]);
            }
        }
    }
}

template <typename Space, typename KSpace>
template <typename SpaceDom>
inline
void DGtal::Display3DFactory<Space,KSpace>::drawAsPavingBalls( Display3D<Space, KSpace> & display,
                                                 const DGtal::HyperRectDomain<SpaceDom> & h )
{
  DGtal::Color fillColorSave = display.getFillColor();
  typedef typename Space::Integer Integer;

  ASSERT(Space::dimension == 3 || "drawAsPavingPoints-NOT-YET-IMPLEMENTED-in-ND");
  if (Space::dimension == 3)
    {
      // Face XY
      for (int64_t z = NumberTraits<Integer>::castToInt64_t(h.myLowerBound[2]);
           z <= NumberTraits<Integer>::castToInt64_t(h.myUpperBound[2]); z++)
        {
          for (int64_t x = NumberTraits<Integer>::castToInt64_t(h.myLowerBound[0]);
               x <= NumberTraits<Integer>::castToInt64_t(h.myUpperBound[0]); x++)
            {

              for (int64_t y = NumberTraits<Integer>::castToInt64_t(h.myLowerBound[1]);
                   y <= NumberTraits<Integer>::castToInt64_t(h.myUpperBound[1]); y++)
                {
                  DGtal::Z3i::RealPoint rp = display.embed( DGtal::Z3i::Point(x, y, z) );
                  display.setFillColor(DGtal::Color(255, 0 ,0));
                  display.addBall(rp[0], rp[1], rp[2]);
                }
            }
        }
    }
  display.setFillColor(fillColorSave);
}

template <typename Space, typename KSpace>
template <typename SpaceDom>
inline
void DGtal::Display3DFactory<Space,KSpace>::drawAsPaving( Display3D<Space, KSpace> & display,
                                            const DGtal::HyperRectDomain<SpaceDom> & h )
{
  DGtal::Color fillColorSave = display.getFillColor();
  typedef typename Space::Integer Integer;

  ASSERT(Space::dimension == 3 || "drawAsPaving-NOT-YET-IMPLEMENTED-in-ND");

  if (Space::dimension == 3)
    {
      // Face XY
      for (int64_t z = NumberTraits<Integer>::castToInt64_t(h.myLowerBound[2]);
           z <= NumberTraits<Integer>::castToInt64_t(h.myUpperBound[2]); z++)
        {
          for (int64_t x = NumberTraits<Integer>::castToInt64_t(h.myLowerBound[0]);
               x <= NumberTraits<Integer>::castToInt64_t(h.myUpperBound[0]); x++)
            {
              for (int64_t y = NumberTraits<Integer>::castToInt64_t(h.myLowerBound[1]);
                   y <= NumberTraits<Integer>::castToInt64_t(h.myUpperBound[1]); y++)
                {
                  DGtal::Z3i::RealPoint rp = display.embed( DGtal::Z3i::Point(x, y, z) );
                  rp[0]+=0.5;
                  rp[1]+=0.5;
                  rp[2]+=0.5;
                  //a transparent color for the paving
                  display.setFillColor( Color(255, 255 ,255, 15));
                  display.addCube(rp[0], rp[1], rp[2], 1.0);
                }
            }
        }
    }
  display.setFillColor(fillColorSave);
}


template <typename Space, typename KSpace>
template <typename SpaceDom>
inline
void
DGtal::Display3DFactory<Space,KSpace>::draw( Display3D<Space, KSpace> & display, const DGtal::HyperRectDomain<SpaceDom> & aDomain )
{
  std::string mode = display.getMode( aDomain.className() );

  ASSERT((mode=="" || mode=="Grid" || mode=="Paving"|| mode=="PavingPoints"|| mode=="PavingGrids" ||
          mode=="BoundingBox")||
         ("DGtal::Display3DFactory<Space,KSpace>::draw( Display3DD<Space, KSpace> & display, const DGtal::HyperRectDomain<Space> & aDomain ): Unknown mode "+mode)=="");

  /*
    if ( mode == "BoundingBox" )
    {
    display.createNewLineList(aDomain.className());
    drawAsBoundingBox( display, aDomain );
    }else if( ( mode == "" ) || (mode == "Grid"))
    {
    display.createNewLineList(aDomain.className());
    drawAsGrid( display, aDomain );
    }
    else if ( mode == "Paving" )
    {
    display.createNewCubeList( aDomain.className());
    }
  */

  ASSERT((Space::dimension==3)|| (Space::dimension==2));
  ASSERT((Space::dimension!=3) || (mode=="" || mode=="Grid" || mode=="Paving"|| mode=="PavingPoints"|| mode=="PavingGrids" ||
                                    mode=="BoundingBox")||
<<<<<<< HEAD
         ("DGtal::Display3DFactory::draw( Display3D<Space, KSpace> & display, const DGtal::HyperRectDomain<TSpace> & aDomain ): Unknown mode "+mode)=="");
  ASSERT((TSpace::dimension!=2) || (mode=="" || mode=="BoundingBox" || mode=="Grid") ||
         ("DGtal::Display3DFactory::draw( Display3D<Space, KSpace> & display, const DGtal::HyperRectDomain<TSpace> & aDomain ): Unknown mode "+mode)=="");

  if(TSpace::dimension == 2)
  {
    if (mode=="")
      mode="BoundingBox";

  }else if ( mode == "BoundingBox" )
  {
    display.createNewLineList(aDomain.className());
    drawAsBoundingBox( display, aDomain );
  }else if(( mode == "" ) || (mode == "Grid"))
  {
    display.createNewLineList(aDomain.className());
    drawAsGrid( display, aDomain );
  } else if ( mode == "Paving" )
  {
    display.createNewCubeList(aDomain.className());
    drawAsPaving( display, aDomain );
  } else if ( mode == "PavingPoints" )
  {
    display.createNewBallList(aDomain.className());
    drawAsPavingBalls( display, aDomain );
  }else if ( mode == "PavingGrids" )
  {
    display.createNewLineList(aDomain.className());
    display.createNewCubeList( aDomain.className());
    drawAsGrid( display, aDomain );
    drawAsPaving( display, aDomain );
  }
=======
         ("DGtal::Display3DFactory<Space,KSpace>::draw( Display3D<Space, KSpace> & display, const DGtal::HyperRectDomain<Space> & aDomain ): Unknown mode "+mode)=="");
  ASSERT((Space::dimension!=2) || (mode=="" || mode=="BoundingBox" || mode=="Grid") ||
         ("DGtal::Display3DFactory<Space,KSpace>::draw( Display3D<Space, KSpace> & display, const DGtal::HyperRectDomain<Space> & aDomain ): Unknown mode "+mode)=="");

  if(Space::dimension == 2)
    {
      if (mode=="")
        mode="BoundingBox";
    }else if ( mode == "BoundingBox" )
    {
      display.createNewLineList(aDomain.className());
      drawAsBoundingBox( display, aDomain );
    }else if(( mode == "" ) || (mode == "Grid"))
    {
      display.createNewLineList(aDomain.className());
      drawAsGrid( display, aDomain );
    } else if ( mode == "Paving" )
    {
      display.createNewCubeList(aDomain.className());
      drawAsPaving( display, aDomain );
    } else if ( mode == "PavingPoints" )
    {
      display.createNewBallList(aDomain.className());
      drawAsPavingBalls( display, aDomain );
    }else if ( mode == "PavingGrids" )
    {
      display.createNewLineList(aDomain.className());
      display.createNewCubeList( aDomain.className());
      drawAsGrid( display, aDomain );
      drawAsPaving( display, aDomain );
    }
>>>>>>> e896413d
}
// HyperRectDomain


// KhalimskyCell
template <typename Space, typename KSpace>
inline
void DGtal::Display3DFactory<Space,KSpace>::draw( Display3D<Space, KSpace> & display,
                                                  const typename KSpace::Cell & k )
{
  ASSERT(Space::dimension == 3);
  DGtal::Color fillColorSave = display.getFillColor();
  std::string mode = display.getMode( k.className() );
  ASSERT((mode=="" || mode=="Highlighted" || mode=="Transparent"|| mode=="Basic"|| mode=="Illustration"||mode=="IllustrationCustomColor")||
         ("DGtal::Display3DFactory<Space,KSpace>::draw( Display3D<Space, KSpace> & display, const DGtal::KhalimskyCell<dim, TInteger> & k ): Unknown mode "+mode)=="");
  // used to display surfels located at a same position.
  double factorVolSurfel=1.0;
  bool basicMode=false;
  if(mode=="Highlighted")
    {
      factorVolSurfel = 1.1;
      display.setFillColor(DGtal::Color(255, 50, 50, 255));
    }else if(mode=="Transparent")
    {
      display.setFillColor(DGtal::Color(180, 180, 250, 25));
    }else if(mode=="Basic")
    {
      basicMode=true;
    }

  DGtal::Z3i::RealPoint rp = display.embedK( k );
  bool xodd = ( NumberTraits<typename KSpace::Integer>::castToInt64_t(k.myCoordinates[ 0 ]) & 1 );
  bool yodd = ( NumberTraits<typename KSpace::Integer>::castToInt64_t(k.myCoordinates[ 1 ]) & 1 );
  bool zodd = ( NumberTraits<typename KSpace::Integer>::castToInt64_t(k.myCoordinates[ 2 ]) & 1 );
  unsigned int spaceDim= (xodd ? 1:0) + (yodd ? 1:0) + (zodd ? 1:0);

  switch (spaceDim) {
  case 0:

    if(mode!=""&& mode!="IllustrationCustomColor")
      {
        display.setFillColor(DGtal::Color(200, 200, 20, 255));
      }

    display.addBall(rp[0], rp[1], rp[2], 0.05);
    break;
  case 1:
    if(mode!=""&& mode!="IllustrationCustomColor")
      {
        display.setFillColor(DGtal::Color(255, 255, 50, 255));
      }


    display.addCylinder(rp[0]- (xodd? 0.5:0 ), rp[1]- (yodd? 0.5:0 ), rp[2]- (zodd? 0.5:0 ), rp[0]+ (xodd? 0.5:0 ),rp[1]+ (yodd? 0.5:0 ), rp[2]+ (zodd? 0.5:0 ));
    break;
  case 2:
    if(mode!="" && mode!="IllustrationCustomColor")
      {
        display.setFillColor(DGtal::Color(20, 200, 200, 255));
      }
    display.addSurfelPrism(rp[0]+(xodd? 0:0.5 ), rp[1]+(yodd? 0:0.5 ), rp[2]+(zodd? 0:0.5 ),! xodd, !yodd, !zodd, factorVolSurfel,1.0, false, false);
    break;
  case 3:
    if(mode!="" && mode!="IllustrationCustomColor")
      {
        display.setFillColor(DGtal::Color(255, 180, 250, 255));
      }
    if(mode=="Illustration"|| mode=="IllustrationCustomColor")
      {
        display.createNewCubeList("khalimsky cell");
        display.addCube(rp[0], rp[1], rp[2],0.80);
      }else{
      display.createNewCubeList("khalimsky cell");
      display.addCube(rp[0], rp[1], rp[2],0.90);
    }
    break;
  }
  display.setFillColor(fillColorSave);
}
// KhalimskyCell


// SignedKhalimskyCell
template <typename Space, typename KSpace>
inline
void DGtal::Display3DFactory<Space,KSpace>::draw( Display3D<Space, KSpace> & display,
                                                  const typename KSpace::SCell & sk )
{

  ASSERT(Space::dimension == 3);
  DGtal::Color fillColorSave = display.getFillColor();
  std::string mode = display.getMode( sk.className() );
  ASSERT((mode=="" || mode=="Highlighted" || mode=="Transparent" || mode=="Basic" || mode=="Illustration" || mode=="IllustrationCustomColor")||
         ("DGtal::Display3DFactory<Space,KSpace>::draw( Display3D<Space, KSpace> & display, const DGtal::SignedKhalimskyCell<dim, TInteger> & sk ): Unknown mode "+mode)=="");
  // used to display surfels located at a same position.
  double factorVolSurfel=1.0;
  bool basicMode=false;
  if(mode=="Highlighted")
    {
      factorVolSurfel = 1.2;
      display.setFillColor(DGtal::Color(255, 50, 50, 255));
    }else if(mode=="Transparent")
    {
      display.setFillColor(DGtal::Color(180, 180, 250, 25));
    }else if(mode=="Basic")
    {
      basicMode=true;
    }

  DGtal::Z3i::RealPoint rps = display.embedKS( sk );
  bool xodd = ( sk.myCoordinates[ 0 ] & 1 );
  bool yodd = ( sk.myCoordinates[ 1 ] & 1 );
  bool zodd = ( sk.myCoordinates[ 2 ] & 1 );
  unsigned int spaceDim= (xodd ? 1:0) + (yodd ? 1:0) + (zodd ? 1:0);
  // pointel

  switch (spaceDim)
    {
    case 0:
      if(mode!="" && mode!="IllustrationCustomColor")
        {
          if( sk.myPositive)
            display.setFillColor(DGtal::Color(20, 20, 250, 255));
          else
            display.setFillColor(DGtal::Color(20, 20, 150, 255));
        }
      display.addBall(rps[0], rps[1], rps[2], 0.05);
      break;
    case 1:
      if(mode!="" && mode!="IllustrationCustomColor")
        {
          display.setFillColor(  DGtal::Color(255, 50, 50, 255));
        }
      if (sk.myPositive)
        {
          display.addCone(rps[0]- (xodd? 0.5:0 ), rps[1]- (yodd? 0.5:0 ), rps[2]- (zodd? 0.5:0 ), rps[0]+ (xodd? 0.5:0 ),rps[1]+ (yodd? 0.5:0 ), rps[2]+ (zodd? 0.5:0 ));
        }
      else
        {
          display.addCone(rps[0]+ (xodd? 0.5:0 ), rps[1]+ (yodd? 0.5:0 ), rps[2]+ (zodd? 0.5:0 ), rps[0]- (xodd? 0.5:0 ),rps[1]- (yodd? 0.5:0 ), rps[2]- (zodd? 0.5:0 ));
        }
      break;
    case 2:
      display.addSurfelPrism(rps[0]+(xodd? 0:0.5 ), rps[1]+(yodd? 0:0.5 ), rps[2]+(zodd? 0:0.5 ),! xodd, !yodd, !zodd, factorVolSurfel,1.0, true, sk.myPositive );
      break;
    case 3:
      if(mode!="" && mode!="IllustrationCustomColor")
        {
          if( sk.myPositive)
            {
              display.setFillColor(DGtal::Color(200, 20, 20, 255));
            }else
            {
              display.setFillColor(DGtal::Color(20, 200, 20, 255));
            }
        }
      if(mode=="Illustration"|| mode=="IllustrationCustomColor")
        {
          //KSCube
          display.createNewCubeList("signed khalimsky cell");
          display.addCube(rps[0], rps[1], rps[2], 0.80);
        }else
        {
          display.createNewCubeList("signed khalimsky cell");
          display.addCube(rps[0], rps[1], rps[2], 0.90 );
        }
      break;
    }
  display.setFillColor(fillColorSave);
}
// SignedKhalimskyCell



// Object
template <typename Space, typename KSpace>
template <typename TDigitalTopology, typename TDigitalSet>
inline
void DGtal::Display3DFactory<Space,KSpace>::drawWithAdjacencies( Display3D<Space, KSpace> & display,
                                                   const DGtal::Object<TDigitalTopology, TDigitalSet> & o )
{
  typedef typename TDigitalSet::Point Point;

  typedef typename TDigitalSet::Domain Domain;
  typedef
    typename DigitalSetSelector < Domain,
                                  SMALL_DS + HIGH_ITER_DS >::Type SmallSet;
  typedef Object<TDigitalTopology, SmallSet> SmallObject;

  Point p;
  for (typename TDigitalSet::ConstIterator it = o.pointSet().begin();
       it != o.pointSet().end();
       ++it)
    {
      //Brute-force scan of the neighborhood.
      SmallObject neig = o.properNeighborhood(*it);
      for (typename SmallObject::DigitalSet::ConstIterator it2 = neig.pointSet().begin();
           it2 != neig.pointSet().end();
           ++it2)
        {
          p = (*it2) - (*it);
          draw(display, p, (*it));
        }
    }
}

template <typename Space, typename KSpace>
template <typename TDigitalTopology, typename TDigitalSet>
inline
void DGtal::Display3DFactory<Space,KSpace>::draw( Display3D<Space, KSpace> & display,
                                    const DGtal::Object<TDigitalTopology, TDigitalSet> & o )
{
  std::string mode = display.getMode( o.className() );
  if ( mode == "Basic" || mode == "" )
    draw( display, o.pointSet() );
  else if ( mode == "PavingTransp" )
    {
      drawAsPavingTransparent( display, o.pointSet() );

    }
  else if ( mode == "DrawAdjacencies" )
    {
      draw( display, o.pointSet() );
      drawWithAdjacencies( display, o );
    }
  else
    ASSERT(false && (("DGtal::Display3DFactory<Space,KSpace>::draw( Display3D<Space, KSpace> & display, const DGtal::Object<TDigitalTopology, TDigitalSet> & o ): Unknown mode " + mode) == ""));
}
// Object


// PointVector
template <typename Space, typename KSpace>
template<DGtal::Dimension dim, typename TComponent>
inline
void DGtal::Display3DFactory<Space,KSpace>::drawAsGrid( Display3D<Space, KSpace> & display,
                                          const DGtal::PointVector<dim,TComponent> & p )
{
  DGtal::Color fillColorSave = display.getFillColor();
  ASSERT(dim == 3);
  DGtal::Z3i::RealPoint rp = display.embed( p );
  display.setFillColor(display.getLineColor());
  display.addBall( rp[0], rp[1], rp[2]);
  display.setFillColor(fillColorSave);
}

template <typename Space, typename KSpace>
template<DGtal::Dimension dim, typename TComponent>
inline
void DGtal::Display3DFactory<Space,KSpace>::drawAsPaving( Display3D<Space, KSpace> & display,
                                            const DGtal::PointVector<dim,TComponent> & p )
{
  ASSERT(dim == 3);

  DGtal::Z3i::RealPoint rp = display.embed( p );
  display.addCube(rp[0], rp[1], rp[2]);
}

template <typename Space, typename KSpace>
template<DGtal::Dimension dim, typename TComponent>
inline
void DGtal::Display3DFactory<Space,KSpace>::drawAsPavingWired( Display3D<Space, KSpace> & display,
                                                 const DGtal::PointVector<dim,TComponent> & p )
{
  DGtal::Color lineColorSave = display.getLineColor();
  ASSERT(dim == 3);

  DGtal::Z3i::RealPoint rp = display.embed( p );
  display.addCube(rp[0], rp[1], rp[2]);
  display.setLineColor(DGtal::Color(0,0,0));
  display.addLine(rp[0]-0.5, rp[1]-0.5, rp[2]-0.5, rp[0]+0.5, rp[1]-0.5, rp[2]-0.5);
  display.addLine(rp[0]+0.5, rp[1]-0.5, rp[2]-0.5, rp[0]+0.5, rp[1]+0.5, rp[2]-0.5);
  display.addLine(rp[0]+0.5, rp[1]+0.5, rp[2]-0.5, rp[0]-0.5, rp[1]+0.5, rp[2]-0.5);
  display.addLine(rp[0]-0.5, rp[1]+0.5, rp[2]-0.5, rp[0]-0.5, rp[1]-0.5, rp[2]-0.5);

  display.addLine(rp[0]-0.5, rp[1]-0.5, rp[2]+0.5, rp[0]+0.5, rp[1]-0.5, rp[2]+0.5);
  display.addLine(rp[0]+0.5, rp[1]-0.5, rp[2]+0.5, rp[0]+0.5, rp[1]+0.5, rp[2]+0.5);
  display.addLine(rp[0]+0.5, rp[1]+0.5, rp[2]+0.5, rp[0]-0.5, rp[1]+0.5, rp[2]+0.5);
  display.addLine(rp[0]-0.5, rp[1]+0.5, rp[2]+0.5, rp[0]-0.5, rp[1]-0.5, rp[2]+0.5);

  display.addLine(rp[0]-0.5, rp[1]-0.5, rp[2]-0.5, rp[0]-0.5, rp[1]-0.5, rp[2]+0.5);
  display.addLine(rp[0]+0.5, rp[1]-0.5, rp[2]-0.5, rp[0]+0.5, rp[1]-0.5, rp[2]+0.5);
  display.addLine(rp[0]+0.5, rp[1]+0.5, rp[2]-0.5, rp[0]+0.5, rp[1]+0.5, rp[2]+0.5);
  display.addLine(rp[0]-0.5, rp[1]+0.5, rp[2]-0.5, rp[0]-0.5, rp[1]+0.5, rp[2]+0.5);
  display.setLineColor(lineColorSave);
}

template <typename Space, typename KSpace>
template<DGtal::Dimension dim, typename TComponent>
inline
void DGtal::Display3DFactory<Space,KSpace>::draw( Display3D<Space, KSpace> & display,
                                    const DGtal::PointVector<dim,TComponent> & p )
{
  DGtal::Color fillColorSave = display.getFillColor();
  ASSERT(dim == 3);

  std::string mode = display.getMode( p.className() );
  ASSERT( (mode=="Paving" || mode=="Grid" || mode=="Both" || mode=="PavingWired"|| mode=="") );

  if ( mode == "Paving" || ( mode == "" ) )
    drawAsPaving( display, p );
  else if ( mode == "Grid" )
    drawAsGrid( display, p );
  else if ( ( mode == "Both" ) )
    {
      drawAsPaving( display, p );
      drawAsGrid( display, p );
    }
  else if( mode=="PavingWired")
    {
      drawAsPavingWired( display, p );
    }
  display.setFillColor(fillColorSave);
}

template <typename Space, typename KSpace>
template<DGtal::Dimension dim, typename TComponent>
inline
void DGtal::Display3DFactory<Space,KSpace>::draw( Display3D<Space, KSpace> & display,
                                    const DGtal::PointVector<dim,TComponent> & p,
                                    const DGtal::PointVector<dim,TComponent> & aPoint )
{
  ASSERT(dim == 3);

  DGtal::Z3i::RealPoint rp = display.embed(p );
  DGtal::Z3i::RealPoint rpa = display.embed(aPoint );
  display.addLine(rpa[0], rpa[1], rpa[2], rpa[0] + rp[0], rpa[1] + rp[1], rpa[2] + rp[2]);
}
// PointVector


// GridCurve
template <typename Space, typename KSpace>
inline
void DGtal::Display3DFactory<Space,KSpace>::draw( Display3D<Space, KSpace> & display,
                                    const DGtal::GridCurve<KSpace> & gc)
{
  typedef typename DGtal::GridCurve<KSpace>::SCellsRange Range;
  Range r = gc.getSCellsRange();
  for ( typename Range::ConstIterator it = r.begin(), itEnd = r.end();
        it != itEnd; ++it )
    {
      draw( display, *it );
    }
}
// GridCurve

// SCellsRange
template <typename Space, typename KSpace>
template <typename TIterator, typename TSCell>
inline
void DGtal::Display3DFactory<Space,KSpace>::draw( Display3D<Space, KSpace> & display,
                                    const DGtal::ConstRangeAdapter<TIterator, DGtal::DefaultFunctor, TSCell> & object )
{
  typedef DGtal::ConstRangeAdapter<TIterator, DGtal::DefaultFunctor, TSCell> Range;
  typedef typename Range::ConstIterator ConstIterator;

  ConstIterator it ( object.begin() );
  ConstIterator itEnd ( object.end() );
  for( ; it != itEnd; ++it)
    {
      draw( display, *it);
    }
}
// SCellsRange

// PointsRange
template <typename Space, typename KSpace>
template <typename TIterator>
inline
void DGtal::Display3DFactory<Space,KSpace>::draw( Display3D<Space, KSpace> & display,
                                    const DGtal::ConstRangeAdapter<TIterator, SCellToPoint<KSpace>, typename KSpace::Point> & object )
{
  typedef ConstRangeAdapter<TIterator, SCellToPoint<KSpace>, typename KSpace::Point> Range;
  typedef typename Range::ConstIterator ConstIterator;

  ConstIterator it ( object.begin() );
  ConstIterator itEnd ( object.end() );
  for( ; it != itEnd; ++it)
    {
      display << SetMode3D(it->className(),"Paving");
      display << *it;
    }
}
// PointsRange

// MidPointsRange
template <typename Space, typename KSpace>
template <typename TIterator>
inline
void DGtal::Display3DFactory<Space,KSpace>::draw( Display3D<Space, KSpace> & display,
                                    const DGtal::ConstRangeAdapter<TIterator, SCellToMidPoint<KSpace>,
                                    typename KSpace::Space::RealPoint> & object )
{
  typedef typename KSpace::Space::RealPoint RPoint;
  typedef ConstRangeAdapter<TIterator, SCellToMidPoint<KSpace>, RPoint > Range;
  typedef typename Range::ConstIterator ConstIterator;

  ConstIterator it ( object.begin() );
  ConstIterator itEnd ( object.end() );
  for( ; it != itEnd; ++it)
    {
      display << SetMode3D(it->className(),"Grid");
      display << *it;
    }
}
// MidPointsRange

// ArrowsRange
template <typename Space, typename KSpace>
template <typename TIterator>
inline
void DGtal::Display3DFactory<Space,KSpace>::draw( Display3D<Space, KSpace> & display,
                                    const DGtal::ConstRangeAdapter<TIterator, SCellToArrow<KSpace>,
                                    std::pair<typename KSpace::Point, typename KSpace::Vector> > & object )
{
  typedef typename KSpace::Point Point;
  typedef typename KSpace::Vector Vector;
  typedef std::pair<Point, Vector> Arrow;
  typedef ConstRangeAdapter<TIterator, SCellToArrow<KSpace>, Arrow > Range;
  typedef typename Range::ConstIterator ConstIterator;

  ConstIterator it ( object.begin() );
  ConstIterator itEnd ( object.end() );
  for( ; it != itEnd; ++it)
    { //display the associated cell
      draw( display, *(it.base()) );
    }
}
// ArrowsRange

// InnerPointsRange
template <typename Space, typename KSpace>
template <typename TIterator>
inline
void DGtal::Display3DFactory<Space,KSpace>::draw( Display3D<Space, KSpace> & display,
                                    const DGtal::ConstRangeAdapter<TIterator, SCellToInnerPoint<KSpace>, typename KSpace::Point> & object )
{
  typedef ConstRangeAdapter<TIterator, SCellToInnerPoint<KSpace>, typename KSpace::Point> Range;
  typedef typename Range::ConstIterator ConstIterator;

  ConstIterator it ( object.begin() );
  ConstIterator itEnd ( object.end() );
  for( ; it != itEnd; ++it)
    {
      display << SetMode3D(it->className(),"Paving");
      display << CustomColors3D(Color(0, 0, 255,0),Color(0, 0, 200, 100));
      display << *it;
    }
}
// InnerPointsRange

// OuterPointsRange
template <typename Space, typename KSpace>
template <typename TIterator>
inline
void DGtal::Display3DFactory<Space,KSpace>::draw( Display3D<Space, KSpace> & display,
                                    const DGtal::ConstRangeAdapter<TIterator, SCellToOuterPoint<KSpace>, typename KSpace::Point> & object )
{
  typedef ConstRangeAdapter<TIterator, SCellToOuterPoint<KSpace>, typename KSpace::Point> Range;
  typedef typename Range::ConstIterator ConstIterator;

  ConstIterator it ( object.begin() );
  ConstIterator itEnd ( object.end() );
  for( ; it != itEnd; ++it)
    {
      display << SetMode3D(it->className(),"Paving");
      display << CustomColors3D(Color(0, 255, 0 ,0),Color(0, 200, 0, 100));
      display << *it;
    }
}
// OuterPointsRange

// IncidentPointsRange
template <typename Space, typename KSpace>
template <typename TIterator>
inline
void DGtal::Display3DFactory<Space,KSpace>::draw( Display3D<Space, KSpace> & display,
                                    const DGtal::ConstRangeAdapter<TIterator, SCellToIncidentPoints<KSpace>,
                                    std::pair<typename KSpace::Point, typename KSpace::Point > > & object )
{
  typedef std::pair<typename KSpace::Point, typename KSpace::Point > Pair;
  typedef ConstRangeAdapter<TIterator, SCellToIncidentPoints<KSpace>, Pair> Range;
  typedef typename Range::ConstIterator ConstIterator;

  ConstIterator it ( object.begin() );
  ConstIterator itEnd ( object.end() );
  for( ; it != itEnd; ++it)
    {
      Pair pair( *it );
      display << SetMode3D(pair.first.className(),"Paving");
      display << CustomColors3D(Color(0, 0, 255,0),Color(0, 0, 200, 100));
      display << pair.first;
      display << CustomColors3D(Color(0, 255, 0 ,0),Color(0, 200, 0, 100));
      display << pair.second;
    }
}
// IncidentPointsRange

template <typename Space, typename KSpace>
inline
void DGtal::Display3DFactory<Space,KSpace>::draw( Display3D<Space, KSpace> & display,
                                    const DGtal::SetMode3D & sm3d )
{
  display.myModes[ sm3d.myClassname ] = sm3d.myMode;
}

template< typename Space, typename KSpace>
inline
void DGtal::Display3DFactory<Space,KSpace>::draw( Display3D<Space, KSpace> & display,
                                    const DGtal::CustomStyle3D & cs3d )
{
  display.myStyles[ cs3d.myClassname ] = cs3d.myStyle;
}

template< typename Space, typename KSpace>
inline
void DGtal::Display3DFactory<Space,KSpace>::draw( Display3D<Space, KSpace> & display, const DGtal::CustomColors3D & cc3d )
{
  display.setFillColor(cc3d.myFillColor);
  display.setLineColor(cc3d.myPenColor);
}

template< typename Space, typename KSpace>
inline
void DGtal::Display3DFactory<Space,KSpace>::draw( Display3D<Space, KSpace> & display,
                                    const DGtal::ClippingPlane & cl )
{
  display.setFillColor(DGtal::Color(205,0,0, 30));
  display.addClippingPlane(cl.myA, cl.myB, cl.myC, cl.myD, cl.myDrawPlane);
}

template< typename Space, typename KSpace>
inline
void DGtal::Display3DFactory<Space,KSpace>::draw( Display3D<Space, KSpace> & display, const DGtal::TransformedSurfelPrism & aTransformedSurfelPrism)
{

  DGtal::Color fillColorSave = display.getFillColor();
  std::string mode = display.getMode( aTransformedSurfelPrism.mySurfel.className() );
  ASSERT((mode=="" || mode=="Highlighted" || mode=="Transparent" || mode=="Basic" || mode=="Illustration")||
         ("DGtal::Display3DFactory<Space,KSpace>::draw( Display3D<Space, KSpace> & display, const DGtal::ShiftedKSSurfel & aTransformedSurfelPrism ): Unknown mode "+mode)=="");
  // used to display surfels located at a same position.
  double factorVolSurfel=1.0;
  bool basicMode=false;
  if(mode=="Highlighted")
    {
      factorVolSurfel = 1.2;
      display.setFillColor(DGtal::Color(255, 50, 50, 255));
    }else if(mode=="Transparent")
    {
      display.setFillColor(DGtal::Color(180, 180, 250, 25));
    }else if(mode=="Basic")
    {
      basicMode=true;
    }
  DGtal::Z3i::RealPoint rps = display.embedKS(aTransformedSurfelPrism );

  bool xodd = ( aTransformedSurfelPrism.mySurfel.myCoordinates[ 0 ] & 1 );
  bool yodd = ( aTransformedSurfelPrism.mySurfel.myCoordinates[ 1 ] & 1 );
  bool zodd = ( aTransformedSurfelPrism.mySurfel.myCoordinates[ 2 ] & 1 );

  unsigned int spaceDim= (xodd ? 1:0) + (yodd ? 1:0) + (zodd ? 1:0);
  ASSERT(spaceDim==2);

  //display.addSurfelPrism(rps[0], rps[1], rps[2],! xodd, !yodd, !zodd, factorVolSurfel, aTransformedSurfelPrism.mySizeFactor, true, aTransformedSurfelPrism.mySurfel.myPositive );
  display.addSurfelPrism(rps[0]+(xodd? 0:0.5 ), rps[1]+(yodd? 0:0.5 ), rps[2]+(zodd? 0:0.5 ),! xodd, !yodd, !zodd, factorVolSurfel,1.0, true, aTransformedSurfelPrism.mySurfel.myPositive );
  display.setFillColor(fillColorSave);

}




// //
///////////////////////////////////////////////////////////////////////////////<|MERGE_RESOLUTION|>--- conflicted
+++ resolved
@@ -822,12 +822,11 @@
   ASSERT((Space::dimension==3)|| (Space::dimension==2));
   ASSERT((Space::dimension!=3) || (mode=="" || mode=="Grid" || mode=="Paving"|| mode=="PavingPoints"|| mode=="PavingGrids" ||
                                     mode=="BoundingBox")||
-<<<<<<< HEAD
          ("DGtal::Display3DFactory::draw( Display3D<Space, KSpace> & display, const DGtal::HyperRectDomain<TSpace> & aDomain ): Unknown mode "+mode)=="");
   ASSERT((TSpace::dimension!=2) || (mode=="" || mode=="BoundingBox" || mode=="Grid") ||
          ("DGtal::Display3DFactory::draw( Display3D<Space, KSpace> & display, const DGtal::HyperRectDomain<TSpace> & aDomain ): Unknown mode "+mode)=="");
 
-  if(TSpace::dimension == 2)
+  if(Space::dimension == 2)
   {
     if (mode=="")
       mode="BoundingBox";
@@ -855,39 +854,6 @@
     drawAsGrid( display, aDomain );
     drawAsPaving( display, aDomain );
   }
-=======
-         ("DGtal::Display3DFactory<Space,KSpace>::draw( Display3D<Space, KSpace> & display, const DGtal::HyperRectDomain<Space> & aDomain ): Unknown mode "+mode)=="");
-  ASSERT((Space::dimension!=2) || (mode=="" || mode=="BoundingBox" || mode=="Grid") ||
-         ("DGtal::Display3DFactory<Space,KSpace>::draw( Display3D<Space, KSpace> & display, const DGtal::HyperRectDomain<Space> & aDomain ): Unknown mode "+mode)=="");
-
-  if(Space::dimension == 2)
-    {
-      if (mode=="")
-        mode="BoundingBox";
-    }else if ( mode == "BoundingBox" )
-    {
-      display.createNewLineList(aDomain.className());
-      drawAsBoundingBox( display, aDomain );
-    }else if(( mode == "" ) || (mode == "Grid"))
-    {
-      display.createNewLineList(aDomain.className());
-      drawAsGrid( display, aDomain );
-    } else if ( mode == "Paving" )
-    {
-      display.createNewCubeList(aDomain.className());
-      drawAsPaving( display, aDomain );
-    } else if ( mode == "PavingPoints" )
-    {
-      display.createNewBallList(aDomain.className());
-      drawAsPavingBalls( display, aDomain );
-    }else if ( mode == "PavingGrids" )
-    {
-      display.createNewLineList(aDomain.className());
-      display.createNewCubeList( aDomain.className());
-      drawAsGrid( display, aDomain );
-      drawAsPaving( display, aDomain );
-    }
->>>>>>> e896413d
 }
 // HyperRectDomain
 
