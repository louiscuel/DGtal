--- conflicted
+++ resolved
@@ -52,26 +52,16 @@
   /**
 Description of \b concept '\b CPointFunctor' <p>
      @ingroup Concepts
-<<<<<<< HEAD
- \brief Aim: Defines a functor on points.
-=======
 
 @brief Aim: Defines a functor on points.
->>>>>>> 61350a94
      
  Associates values to points.
     
  ### Refinement of CUnaryFunctor
     
-<<<<<<< HEAD
  ### Associated types
  - Point : specifies the type for a point (inner type).
  - Value : specifies the type for a value (inner type).
-=======
- ### Associated types :
-     - Point : specifies the type for a point (inner type).
-     - Value : specifies the type for a value (inner type).
->>>>>>> 61350a94
     
  ### Notation
      - \t X : A type that is a model of CPointFunctor
@@ -89,12 +79,7 @@
     
  ### Invariants
     
-<<<<<<< HEAD
  - Shapes and images are models of (refinements of) this concept  
-=======
- ### Models
-     Shapes and images are models of (refinements of) this concept  
->>>>>>> 61350a94
     
  ### Notes###
    */
