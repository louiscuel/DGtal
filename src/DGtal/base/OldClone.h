--- conflicted
+++ resolved
@@ -63,11 +63,7 @@
      reference), the duplication takes place when the user
      instantiates its member of type T.
 
-<<<<<<< HEAD
-     @deprecated since 0.7. Use ::DGtal::Clone instead.
-=======
      @remark deprecated since 0.7. Use Clone instead.
->>>>>>> 718b890a
 
      @note The usage of \c deprecated::Clone<T> instead of \c const \c T \c & or
      \c const \c T \c * in parameters is \b always \b recommended when
@@ -85,7 +81,7 @@
      It can be used as follows. Consider this simple example where
      class \e A is a big object. Then we define three classes \e B1,
      \e B2 and \e B3, that uses some instance of \e A.
-     
+
      @code
      const int N = 10000;
      struct A { ...
@@ -116,7 +112,7 @@
      struct B3 {
        B3( const A & a ) // ambiguous, cost is O(N) here
        { myA = new A( a ); }
-       ~B3() 
+       ~B3()
        { if ( myA != 0 ) delete myA; }
      ...
        A* myA;
@@ -129,14 +125,14 @@
      longer than \a b itself (case for an instance of \a B1
      above). Classes deprecated::Clone, Alias, ConstAlias exist for these
      reasons. The classes above may be rewritten as follows.
-     
+
      @code
      // Aliasing for a long lifetime is visible.
      struct B1 {
        B1( ConstAlias<A> a ) // not ambiguous, cost is O(1) here and lifetime of a should be long enough
        : myA( a ) {}
      ...
-       const A & myA; 
+       const A & myA;
        // or Const A* myA;
      };
      // Cloning as data member is visible.
@@ -189,7 +185,7 @@
 
      @code
      struct B4 {
-       B4( A a ) // not ambiguous, but cost is O(2N) here. 
+       B4( A a ) // not ambiguous, but cost is O(2N) here.
        : myA( a ) {}
      ...
        A myA;
@@ -198,7 +194,7 @@
      B4 b4( a1 ) // The object \a a1 is copied once on the heap as the parameter \a a, and once as the member \a b3.myA.
      @endcode
 
-     @note deprecated::Clone have no copy constructor. 
+     @note deprecated::Clone have no copy constructor.
 
      @note The user should not used deprecated::Clone<T> for data members (in
      fact, he cannot), only as a type for parameters.
@@ -217,9 +213,9 @@
     /**
       Copy constructor.
       @param other the object to clone.
-      
+
       @note Keep in mind that Alias<T> type should not be used in class
-      members (efficiency issue). 
+      members (efficiency issue).
     */
     Clone ( const DGtal::deprecated::Clone<T> & other );
 
@@ -247,7 +243,7 @@
     */
     operator T() const;
 
-    /** 
+    /**
         Allocates a T instance on the heap and returns its adress.
         @return a pointer on the instance of T allocated on the process heap.
     */
