--- conflicted
+++ resolved
@@ -68,13 +68,8 @@
  * accessing process) thanks to an alias (i.e. a pointer) on the
  * original Image given in argument.
  *
-<<<<<<< HEAD
- * ConstImageAdapter class is also a model of CImage.
- *
-=======
  * ConstImageAdapter class is also a model of CConstImage.
- * 
->>>>>>> cd597cf3
+ *
  * Caution :
  *  - the type of value of Point for the ConstImageAdapter Domain must
  * also be the same than the type of value of Point for the original
