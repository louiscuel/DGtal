/**
 *  This program is free software: you can redistribute it and/or modify
 *  it under the terms of the GNU Lesser General Public License as
 *  published by the Free Software Foundation, either version 3 of the
 *  License, or  (at your option) any later version.
 *
 *  This program is distributed in the hope that it will be useful,
 *  but WITHOUT ANY WARRANTY; without even the implied warranty of
 *  MERCHANTABILITY or FITNESS FOR A PARTICULAR PURPOSE.  See the
 *  GNU General Public License for more details.
 *
 *  You should have received a copy of the GNU General Public License
 *  along with this program.  If not, see <http://www.gnu.org/licenses/>.
 *
 **/

#pragma once

/**
 * @file Image.h
 * @author David Coeurjolly (\c david.coeurjolly@liris.cnrs.fr )
 * Laboratoire d'InfoRmatique en Image et Systèmes d'information - LIRIS (CNRS, UMR 5205), CNRS, France
 *
 * @date 2012/02/07
 *
 * Header file for module Image.cpp
 *
 * This file is part of the DGtal library.
 */

#if defined(Image_RECURSES)
#error Recursive header files inclusion detected in Image.h
#else // defined(Image_RECURSES)
/** Prevents recursive inclusion of headers. */
#define Image_RECURSES

#if !defined Image_h
/** Prevents repeated inclusion of headers. */
#define Image_h

//////////////////////////////////////////////////////////////////////////////
// Inclusions
#include <iostream>
#include "DGtal/base/Common.h"
#include "DGtal/base/ConceptUtils.h"
#include "DGtal/images/CImage.h"
#include "DGtal/kernel/domains/CDomain.h"
#include "DGtal/base/CowPtr.h"
//////////////////////////////////////////////////////////////////////////////

namespace DGtal
{
  /////////////////////////////////////////////////////////////////////////////
  // Template class Image
  /**
   * Description of template class 'Image' <p>
   * \brief Aim: implements association bewteen points lying in a
   * digital domain and values. 
   *
   * This class is a lightweight proxy on ImageContainers (models of
   * CImage). Image class is also a model of CImage.
   *
   * @tparam TImageContainer an image container type (model of CImage).
   *
   *
   */
  template < typename TImageContainer >
  class Image
  {

    // ----------------------- Types ------------------------------

  public:
    
    ///Checking concepts
    BOOST_CONCEPT_ASSERT(( CImage<TImageContainer> ));
                                                 
    ///Types copied from the container
    typedef TImageContainer ImageContainer;
    typedef typename TImageContainer::Domain Domain;
    typedef typename TImageContainer::Point Point;
    typedef typename TImageContainer::Value Value;
    typedef typename TImageContainer::ConstRange ConstRange; 

    ///Pointer to the image container data.
    typedef CowPtr<TImageContainer> ImagePointer;

    // ----------------------- Standard services ------------------------------

  public: 

    /** 
     * Default constructor.
     * 
     */
    Image();

    /** 
     * Constructor from a domain. 
     * Create an instance of the container.
     * 
     * @param aDomain a digital domain.
     */
    Image(const Domain &aDomain):
      myImagePointer(new ImageContainer(aDomain))
    { }
    
    /**
     * Copy.
     * @param other an object of same type to copy.
      */
    Image(const ImageContainer &other):
      myImagePointer(new ImageContainer(other.domain()))
    { }

    /**
     * Copy.
     * @param anImageContainer a COW-pointer on the underlying container.
     */
    Image(const CowPtr<ImageContainer> &anImageContainer):
      myImagePointer(anImageContainer)
    { }

    /**
     * Copy.
     * @param anImageContainer a pointer on the underlying container.
     */
    Image(ImageContainer *anImageContainer):
      myImagePointer(anImageContainer)
    { }

<<<<<<< HEAD
=======
    /**
     * Assignment.
     * @param other the object to copy.
     * @return a reference on 'this'.
     */
    Image & operator= ( const Image & other ) 
    {
      if (&other != this)
	{
	  myImagePointer = other.myImagePointer; 
	}
      return *this;
    }


>>>>>>> f3c9a335
    /**
     * Destructor.
     */
    ~Image();

    // ----------------------- Interface --------------------------------------
  public:
    
    /////////////////// Domains //////////////////
  
    /** 
     * Returns a reference to the underlying image domain.
     * 
     * @return a reference to the domain. 
     */
    const Domain & domain() const
    {
      return myImagePointer->domain();
    }

    /** 
     * Returns the range of the underlying image
     * to iterate over its values
     * 
     * @return a range. 
     */
    ConstRange range() const
    {
      return myImagePointer->range();
    }
        
    /////////////////// Accessors //////////////////

   
    /**
     * Get the value of an image at a given position given
     * by a Point.
     *
     * @pre the point must be in the domain
     *
     * @param aPoint the point.
     * @return the value at aPoint.
     */
    Value operator()(const Point & aPoint) const
    {
      return myImagePointer->operator()(aPoint);
    }


    /////////////////// Set values //////////////////

    /**
     * Set a value on an Image at a position specified by a Point.
     *
     * @pre @c it must be a point in the image domain.
     *
     * @param aPoint the point.
     * @param aValue the value.
     */
    void setValue(const Point &aPoint, const Value &aValue)
    {
      myImagePointer->setValue(aPoint,aValue);
    }
    
    

    /////////////////// API //////////////////
    
    /**
     * Writes/Displays the object on an output stream.
     * @param out the output stream where the object is written.
     */
    void selfDisplay ( std::ostream & out ) const;
    
    /**
     * Checks the validity/consistency of the object.
     * @return 'true' if the object is valid, 'false' otherwise.
     */
    /**
     * @return the validity of the Image
     */
    bool isValid() const
    {
      return (myImagePointer->isValid() );
    }


    /** 
     * 
     * @return a const reference to the image container data.
     */
    const ImagePointer getPointer() const
    {
      return ImagePointer(myImagePointer);
    }

    // ------------------------- Protected Datas ------------------------------
  private:
    // ------------------------- Private Datas --------------------------------
  protected:

    ///Smart pointer on the image container
    ImagePointer myImagePointer;
    
 
  private:


    // ------------------------- Internals ------------------------------------
  private:

  }; // end of class Image


  /**
   * Overloads 'operator<<' for displaying objects of class 'Image'.
   * @param out the output stream where the object is written.
   * @param object the object of class 'Image' to write.
   * @return the output stream after the writing.
   */
  template <typename T>
  std::ostream&
  operator<< ( std::ostream & out, const Image<T> & object );

} // namespace DGtal


///////////////////////////////////////////////////////////////////////////////
// Includes inline functions.
#include "DGtal/images/Image.ih"

//                                                                           //
///////////////////////////////////////////////////////////////////////////////

#endif // !defined Image_h

#undef Image_RECURSES
#endif // else defined(Image_RECURSES)<|MERGE_RESOLUTION|>--- conflicted
+++ resolved
@@ -110,7 +110,7 @@
      * @param other an object of same type to copy.
       */
     Image(const ImageContainer &other):
-      myImagePointer(new ImageContainer(other.domain()))
+      myImagePointer(new ImageContainer(other))
     { }
 
     /**
@@ -129,9 +129,7 @@
       myImagePointer(anImageContainer)
     { }
 
-<<<<<<< HEAD
-=======
-    /**
+   /**
      * Assignment.
      * @param other the object to copy.
      * @return a reference on 'this'.
@@ -146,7 +144,6 @@
     }
 
 
->>>>>>> f3c9a335
     /**
      * Destructor.
      */
