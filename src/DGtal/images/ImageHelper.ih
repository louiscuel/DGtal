/**
 *  This program is free software: you can redistribute it and/or modify
 *  it under the terms of the GNU Lesser General Public License as
 *  published by the Free Software Foundation, either version 3 of the
 *  License, or  (at your option) any later version.
 *
 *  This program is distributed in the hope that it will be useful,
 *  but WITHOUT ANY WARRANTY; without even the implied warranty of
 *  MERCHANTABILITY or FITNESS FOR A PARTICULAR PURPOSE.  See the
 *  GNU General Public License for more details.
 *
 *  You should have received a copy of the GNU General Public License
 *  along with this program.  If not, see <http://www.gnu.org/licenses/>.
 *
 **/

/**
 * @file ImageHelper.ih
 * @author Tristan Roussillon (\c tristan.roussillon@liris.cnrs.fr )
 * Laboratoire d'InfoRmatique en Image et Systèmes d'information - LIRIS (CNRS, UMR 5205), CNRS, France
 *
 * @date 2012/02/15
 *
 * Implementation of inline methods defined in ImageHelper.h
 *
 * This file is part of the DGtal library.
 */


//////////////////////////////////////////////////////////////////////////////
#include <cstdlib>
//////////////////////////////////////////////////////////////////////////////



//------------------------------------------------------------------------------
template<typename I, typename O, typename P>
inline
void 
DGtal::setFromPointsRangeAndPredicate(const I& itb, const I& ite, const O& ito, const P& aPred)
{
  BOOST_CONCEPT_ASSERT(( CPointPredicate<P> )); 
  BOOST_CONCEPT_ASSERT(( boost::InputIterator<I> ));
  BOOST_CONCEPT_ASSERT(( boost::OutputIterator<O,typename P::Point> ));

  NotPointPredicate<P> nPred( aPred ); 
  std::remove_copy_if(itb, ite, ito, nPred); 
}

//------------------------------------------------------------------------------
template<typename I, typename O, typename F>
inline
void 
DGtal::setFromPointsRangeAndFunctor(const I& itb, const I& ite, const O& ito, 
				    const F& aFunctor, const typename F::Value& aThreshold)
{
  BOOST_CONCEPT_ASSERT(( CPointFunctor<F> )); 
  BOOST_CONCEPT_ASSERT(( boost::InputIterator<I> ));
  BOOST_CONCEPT_ASSERT(( boost::OutputIterator<O,typename F::Point> ));

  typedef Thresholder<typename F::Value,false,false> T; 
  T t( aThreshold ); 
  Composer<F, T, bool> aPred(aFunctor, t); 
  std::remove_copy_if(itb, ite, ito, aPred); 
}

//------------------------------------------------------------------------------
template<typename I, typename O>
inline
void 
DGtal::setFromImage(const I& aImg, const O& ito, const typename I::Value& aThreshold)
{
  BOOST_CONCEPT_ASSERT(( CConstImage<I> )); 

  typename I::Domain d = aImg.domain(); 
  setFromPointsRangeAndFunctor(d.begin(), d.end(), ito, aImg, aThreshold); 
}

//------------------------------------------------------------------------------
template<typename I, typename O>
inline
void 
DGtal::setFromImage(const I& aImg, const O& ito, 
		    const typename I::Value& low, 
		    const typename I::Value& up)
{
  BOOST_CONCEPT_ASSERT(( CConstImage<I> )); 
  ASSERT( low < up ); 

  //domain
  typename I::Domain d = aImg.domain(); 
  //predicate from two thresholders and an image
  typedef Thresholder<typename I::Value,true,false> T1; 
  T1 t1( low ); 
  typedef Thresholder<typename I::Value,false,false> T2; 
  T2 t2( up ); 
  typedef PredicateCombiner<T1,T2,OrBoolFct2 > P; 
  P p( t1, t2, OrBoolFct2() ); 
  Composer<I, P, bool> aPred(aImg, p); 
  //call
  std::remove_copy_if(d.begin(), d.end(), ito, aPred); 
}

//------------------------------------------------------------------------------
template<typename It, typename Im>
inline
void 
DGtal::imageFromRangeAndValue(const It& itb, const It& ite, Im& aImg, 
			      const typename Im::Value& aValue)
{
  BOOST_CONCEPT_ASSERT(( boost::InputIterator<It> ));
  BOOST_CONCEPT_ASSERT(( CImage<Im> )); 

  typename Im::Domain d = aImg.domain(); 
  for (It it = itb; it != ite; ++it)
    {
      if (d.isInside( *it )) 
	aImg.setValue( *it, aValue ); 
    }
}

//------------------------------------------------------------------------------
template<typename R, typename I>
inline
void 
DGtal::imageFromRangeAndValue(const R& aRange, I& aImg, 
			      const typename I::Value& aValue)
{
  BOOST_CONCEPT_ASSERT(( CConstSinglePassRange<R> ));
  BOOST_CONCEPT_ASSERT(( CImage<I> )); 

  imageFromRangeAndValue( aRange.begin(), aRange.end(), aImg, aValue); 
}

//------------------------------------------------------------------------------
template<typename I, typename F>
inline
void 
DGtal::imageFromFunctor(I& aImg, const F& aFun)
{
  BOOST_CONCEPT_ASSERT(( CImage<I> )); 
  BOOST_CONCEPT_ASSERT(( CPointFunctor<F> ));

  typename I::Domain d = aImg.domain();

  std::transform(d.begin(), d.end(), aImg.outputIterator(), aFun ); 
}

//------------------------------------------------------------------------------
template<typename I>
inline
void 
DGtal::imageFromImage(I& aImg1, const I& aImg2)
{
  BOOST_CONCEPT_ASSERT(( CImage<I> )); 

  typename I::ConstRange r = aImg2.range(); 
<<<<<<< HEAD
  std::copy( r.begin(), r.end(), aImg1.outputIterator() ); 
=======
  std::copy( r.begin(), r.end(), aImg1.output() ); 
}

//------------------------------------------------------------------------------
template<typename I, typename S, typename D, typename V>
struct InsertAndSetValue
{ 
  static bool implementation(I& aImg, S& aSet, 
			     const typename D::Point& aPoint, 
			     const V& aValue)
  {
    // std::pair<typename S::Iterator, bool> res 
    //   = aSet.insert( aPoint ); 
    // aImg.setValue( aPoint, aValue ); 
    // return res.second;  

    bool found = true; 
    if ( aSet.find( aPoint ) == aSet.end() )
      { //if not found
	found = false; 
	aSet.insert( aPoint );
	aImg.setValue( aPoint, aValue ); 
      }      
    return !found; 
  } 
}; 
//------------------------------------------------------------------------------
//Partial specialization
template<typename D, typename V>
struct InsertAndSetValue<
  ImageContainerBySTLMap<D,V>, 
  DigitalSetFromMap<ImageContainerBySTLMap<D,V> >,
  D, V >
{ 
  static bool implementation
  (ImageContainerBySTLMap<D,V>& aImg, 
   DigitalSetFromMap<ImageContainerBySTLMap<D,V> >& /*aSet*/, 
   const typename D::Point& aPoint, 
   const V& aValue)
  {
    typedef typename D::Point P; 
    typedef typename ImageContainerBySTLMap<D,V>::iterator Iterator; 

    std::pair<P, V> 
      pair( aPoint, aValue );  
    std::pair<Iterator, bool> res 
      = aImg.insert( pair ); 
    return res.second;  
  } 
}; 

//------------------------------------------------------------------------------
template<typename I, typename S>
inline
bool
DGtal::insertAndSetValue(I& aImg, S& aSet, 
			 const typename I::Point& aPoint, 
			 const typename I::Value& aValue ) 
{
  BOOST_CONCEPT_ASSERT(( CImage<I> )); 
  BOOST_CONCEPT_ASSERT(( CDigitalSet<S> )); 
  BOOST_STATIC_ASSERT(( boost::is_same< typename I::Point, typename S::Point >::value ));

  typedef typename I::Domain D; 
  typedef typename I::Value V; 
  return InsertAndSetValue<I,S,D,V>::implementation(aImg, aSet, aPoint, aValue); 
}

//------------------------------------------------------------------------------
template<typename I, typename S, typename D, typename V>
struct InsertAndAlwaysSetValue
{ 
  static bool implementation(I& aImg, S& aSet, 
			     const typename D::Point& aPoint, 
			     const V& aValue)
  {

    // std::pair<typename S::Iterator, bool> res 
    //   = aSet.insert( aPoint ); 
    // aImg.setValue( aPoint, aValue ); 
    // return res.second;  

    bool found = false; 
    if ( aSet.find( aPoint ) != aSet.end() )
      found = true;       
    //always set value
    aSet.insert( aPoint );
    aImg.setValue( aPoint, aValue ); 
    return !found; 
  } 
}; 
//------------------------------------------------------------------------------
//Partial specialization
template<typename D, typename V>
struct InsertAndAlwaysSetValue<
  ImageContainerBySTLMap<D,V>, 
  DigitalSetFromMap<ImageContainerBySTLMap<D,V> >,
  D, V >
{ 
  static bool implementation
  (ImageContainerBySTLMap<D,V>& aImg, 
   DigitalSetFromMap<ImageContainerBySTLMap<D,V> >& /*aSet*/, 
   const typename D::Point& aPoint, 
   const V& aValue)
  {
    typedef typename D::Point P; 
    typedef typename ImageContainerBySTLMap<D,V>::iterator Iterator; 

    std::pair<P, V> 
      pair( aPoint, aValue );  
    std::pair<Iterator, bool> res 
      = aImg.insert( pair );
    bool flag = res.second; 
    if (flag == false) //set value even in this case
      res.first->second = aValue;
    return flag; 
  } 
}; 

//------------------------------------------------------------------------------
template<typename I, typename S>
inline
bool
DGtal::insertAndAlwaysSetValue(I& aImg, S& aSet, 
			       const typename I::Point& aPoint, 
			       const typename I::Value& aValue ) 
{
  
  BOOST_CONCEPT_ASSERT(( CImage<I> )); 
  BOOST_CONCEPT_ASSERT(( CDigitalSet<S> )); 
  BOOST_STATIC_ASSERT(( boost::is_same< typename I::Point, typename S::Point >::value ));

  typedef typename I::Domain D; 
  typedef typename I::Value V; 
  return InsertAndAlwaysSetValue<I,S,D,V>::implementation(aImg, aSet, aPoint, aValue); 
}


//------------------------------------------------------------------------------
template<typename I, typename S, typename D, typename V>
struct FindAndGetValue
{ 
  static bool implementation(const I& aImg, const S& aSet, 
			     const typename D::Point& aPoint, 
			     V& aValue)
  {
    if ( aSet.find( aPoint ) != aSet.end() )
      { 
	aValue = aImg( aPoint );
	return true; 
      }      
    else return false; 
  } 
}; 
//------------------------------------------------------------------------------
//Partial specialization
template<typename D, typename V>
struct FindAndGetValue<
  ImageContainerBySTLMap<D,V>, 
  DigitalSetFromMap<ImageContainerBySTLMap<D,V> >,
  D, V >
{ 
  static bool implementation
  (const ImageContainerBySTLMap<D,V>& aImg, 
   const DigitalSetFromMap<ImageContainerBySTLMap<D,V> >& /*aSet*/, 
   const typename D::Point& aPoint, 
   V& aValue)
  {
    typedef typename D::Point P; 
    typedef typename ImageContainerBySTLMap<D,V>::const_iterator ConstIterator; 

    ConstIterator it = aImg.find( aPoint ); 
    if ( it != aImg.end() )
      {
	aValue = it->second; 
	return true; 
      }
    else return false; 
  } 
}; 

//------------------------------------------------------------------------------
template<typename I, typename S>
inline
bool
DGtal::findAndGetValue(const I& aImg, const S& aSet, 
		       const typename I::Point& aPoint, 
		       typename I::Value& aValue ) 
{
  
  BOOST_CONCEPT_ASSERT(( CImage<I> )); 
  BOOST_CONCEPT_ASSERT(( CDigitalSet<S> )); 
  BOOST_STATIC_ASSERT(( boost::is_same< typename I::Point, typename S::Point >::value ));

  typedef typename I::Domain D; 
  typedef typename I::Value V; 
  return FindAndGetValue<I,S,D,V>::implementation(aImg, aSet, aPoint, aValue); 
>>>>>>> 0e927ce2
}<|MERGE_RESOLUTION|>--- conflicted
+++ resolved
@@ -155,10 +155,7 @@
   BOOST_CONCEPT_ASSERT(( CImage<I> )); 
 
   typename I::ConstRange r = aImg2.range(); 
-<<<<<<< HEAD
   std::copy( r.begin(), r.end(), aImg1.outputIterator() ); 
-=======
-  std::copy( r.begin(), r.end(), aImg1.output() ); 
 }
 
 //------------------------------------------------------------------------------
@@ -355,5 +352,4 @@
   typedef typename I::Domain D; 
   typedef typename I::Value V; 
   return FindAndGetValue<I,S,D,V>::implementation(aImg, aSet, aPoint, aValue); 
->>>>>>> 0e927ce2
 }